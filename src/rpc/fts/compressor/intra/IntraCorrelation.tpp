--- conflicted
+++ resolved
@@ -12,13 +12,8 @@
 #include <rpc/System.h>
 #include <util/global.h>
 #include <pscf/mesh/MeshIterator.h>
-<<<<<<< HEAD
-#include <pscf/chem/PolymerType.h>
-#include <pscf/chem/PolymerModel.h>
-=======
 #include <pscf/chem/Debye.h>
 #include <pscf/chem/EdgeIterator.h>
->>>>>>> 73871cfe
 #include <prdc/crystal/shiftToMinimum.h>
 
 namespace Pscf {
@@ -42,66 +37,9 @@
    void
    IntraCorrelation<D>::computeIntraCorrelations(RField<D>& correlations)
    {
-<<<<<<< HEAD
-      if (x == 0){
-         return 1.0;
-      } else {
-         return 2.0 * (std::exp(-x) - 1.0 + x) / (x * x);
-      }
-   }
-
-   template<int D>
-   double IntraCorrelation<D>::computeIntraCorrelation(double qSquare)
-   {
-      const int np = system().mixture().nPolymer();
-      const double vMonomer = system().mixture().vMonomer();
-      
-      // Overall intramolecular correlation
-      double omega = 0;
-      int monomerId; int nBlock;
-      double phi, kuhn, length;
-      double totalN, avgKuhn, g, rg2;
-      Polymer<D> const * polymerPtr;
-      PolymerType::Enum type;
-      for (int i = 0; i < np; i++){
-         polymerPtr = &system().mixture().polymer(i);
-         
-         // Ensure this function only works for linear polymers
-         type = polymerPtr->type();
-         UTIL_CHECK(type == PolymerType::Linear);
-         
-         phi = polymerPtr->phi();
-         nBlock = polymerPtr->nBlock();
-         totalN = 0;
-         avgKuhn = 0;
-         for (int j = 0; j < nBlock; j++) {
-            monomerId = polymerPtr->block(j).monomerId();
-            kuhn = system().mixture().monomer(monomerId).kuhn();
-            if (PolymerModel::isThread()) {
-               length = polymerPtr->block(j).length();
-            } else {
-               length = (double) polymerPtr->block(j).nBead();
-            }
-            totalN += length;
-            avgKuhn += kuhn/nBlock;
-         }
-         rg2 = totalN* avgKuhn* avgKuhn /6.0;
-         g = computeDebye(qSquare*rg2);
-         omega += phi*totalN*g/ vMonomer;
-      }
-      
-      return omega;
-   }
-
-   template<int D>
-   RField<D> IntraCorrelation<D>::computeIntraCorrelations()
-   {
-      
-=======
       // Local copies of system properties
       Mixture<D> const & mixture = system().mixture();
       UnitCell<D> const & unitCell = system().domain().unitCell();
->>>>>>> 73871cfe
       IntVec<D> const & dimensions = system().domain().mesh().dimensions();
       const int nPolymer = mixture.nPolymer();
       const double vMonomer = mixture.vMonomer();
