--- conflicted
+++ resolved
@@ -323,17 +323,10 @@
       bool hasGroup_;
 
       /**
-      * Has a FileMaster been set?
-      */
-      bool hasFileMaster_;
-
-      /**
       * Has this Domain object been initialized?
       */
       bool isInitialized_;
 
-<<<<<<< HEAD
-=======
       /*
       * Get FileMaster as const reference.
       */
@@ -347,7 +340,6 @@
       using ParamComposite::read;
       using ParamComposite::readOptional;
 
->>>>>>> 43f38e40
    };
 
    // Inline member functions
