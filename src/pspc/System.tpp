#ifndef PSPC_SYSTEM_TPP
#define PSPC_SYSTEM_TPP

/*
* PSCF - Polymer Self-Consistent Field Theory
*
* Copyright 2016 - 2022, The Regents of the University of Minnesota
* Distributed under the terms of the GNU General Public License.
*/

#include "System.h"

#include <pspc/sweep/Sweep.h>
#include <pspc/sweep/SweepFactory.h>

#include <pspc/iterator/IteratorFactory.h>

#include <pspc/solvers/Mixture.h>
#include <pspc/solvers/Polymer.h>
#include <pspc/solvers/Solvent.h>

#include <pscf/mesh/MeshIterator.h>
#include <pscf/crystal/shiftToMinimum.h>
#include <pscf/inter/Interaction.h>
#include <pscf/inter/Interaction.h>
#include <pscf/homogeneous/Clump.h>

#include <pspc/field/BFieldComparison.h>
#include <pspc/field/RFieldComparison.h>

#include <util/param/BracketPolicy.h>
#include <util/misc/ioUtil.h>
#include <util/format/Str.h>
#include <util/format/Int.h>
#include <util/format/Dbl.h>

#include <ctime>
#include <iomanip>
#include <sstream>
#include <string>
#include <unistd.h>

namespace Pscf {
namespace Pspc
{

   using namespace Util;

   /*
   * Constructor.
   */
   template <int D>
   System<D>::System()
    : mixture_(),
      domain_(),
      fileMaster_(),
      homogeneous_(),
      interactionPtr_(0),
      iteratorPtr_(0),
      iteratorFactoryPtr_(0),
      sweepPtr_(0),
      sweepFactoryPtr_(0),
      w_(),
      c_(),
      e_(),
      fHelmholtz_(0.0),
      pressure_(0.0),
      hasMixture_(false),
      gridFieldsAreAllocated_(false),
      basisFieldsAreAllocated_(false)
   {  
      setClassName("System"); 
      domain_.setFileMaster(fileMaster_);
      w_.setFieldIo(domain_.fieldIo());
      interactionPtr_ = new Interaction(); 
      iteratorFactoryPtr_ = new IteratorFactory<D>(*this); 
      sweepFactoryPtr_ = new SweepFactory<D>(*this);
      BracketPolicy::set(BracketPolicy::Optional);
   }

   /*
   * Destructor.
   */
   template <int D>
   System<D>::~System()
   {
      if (interactionPtr_) {
         delete interactionPtr_;
      }
      if (iteratorPtr_) {
         delete iteratorPtr_;
      }
      if (iteratorFactoryPtr_) {
         delete iteratorFactoryPtr_;
      }
      if (sweepPtr_) {
         delete sweepPtr_;
      }
      if (sweepFactoryPtr_) {
         delete sweepFactoryPtr_;
      }
   }

   /*
   * Process command line options.
   */
   template <int D>
   void System<D>::setOptions(int argc, char **argv)
   {
      bool eflag = false;  // echo
      bool pFlag = false;  // param file 
      bool cFlag = false;  // command file 
      bool iFlag = false;  // input prefix
      bool oFlag = false;  // output prefix
      char* pArg = 0;
      char* cArg = 0;
      char* iArg = 0;
      char* oArg = 0;
   
      // Read program arguments
      int c;
      opterr = 0;
      while ((c = getopt(argc, argv, "er:p:c:i:o:f")) != -1) {
         switch (c) {
         case 'e':
            eflag = true;
            break;
         case 'p': // parameter file
            pFlag = true;
            pArg  = optarg;
            break;
         case 'c': // command file
            cFlag = true;
            cArg  = optarg;
            break;
         case 'i': // input prefix
            iFlag = true;
            iArg  = optarg;
            break;
         case 'o': // output prefix
            oFlag = true;
            oArg  = optarg;
            break;
         case '?':
           Log::file() << "Unknown option -" << optopt << std::endl;
           UTIL_THROW("Invalid command line option");
         }
      }
   
      // Set flag to echo parameters as they are read.
      if (eflag) {
         Util::ParamComponent::setEcho(true);
      }

      // If option -p, set parameter file name
      if (pFlag) {
         fileMaster_.setParamFileName(std::string(pArg));
      }

      // If option -c, set command file name
      if (cFlag) {
         fileMaster_.setCommandFileName(std::string(cArg));
      }

      // If option -i, set path prefix for input files
      if (iFlag) {
         fileMaster_.setInputPrefix(std::string(iArg));
      }

      // If option -o, set path prefix for output files
      if (oFlag) {
         fileMaster_.setOutputPrefix(std::string(oArg));
      }

   }

   /*
   * Read parameters and initialize.
   */
   template <int D>
   void System<D>::readParameters(std::istream& in)
   {
      readParamComposite(in, mixture_);
      hasMixture_ = true;

      int nm = mixture_.nMonomer(); 
      int np = mixture_.nPolymer(); 
      int ns = mixture_.nSolvent(); 

      // Initialize homogeneous object 
      // NOTE: THIS OBJECT IS NOT USED AT ALL.
      homogeneous_.setNMolecule(np+ns);
      homogeneous_.setNMonomer(nm);
      initHomogeneous();

      interaction().setNMonomer(mixture_.nMonomer());
      readParamComposite(in, interaction());

      readParamComposite(in, domain_);

      mixture_.setMesh(domain_.mesh());
      mixture_.setupUnitCell(unitCell());

      allocateFieldsGrid();
      if (domain_.basis().isInitialized()) {
         allocateFieldsBasis();
      }

      // Optionally instantiate an Iterator object
      std::string className;
      bool isEnd;
      iteratorPtr_ = 
         iteratorFactoryPtr_->readObjectOptional(in, *this, className, 
                                                 isEnd);
      if (!iteratorPtr_) {
         Log::file() << "Notification: No iterator was constructed\n";
      }

      // Optionally instantiate a Sweep object
      if (iteratorPtr_) {
         sweepPtr_ = 
            sweepFactoryPtr_->readObjectOptional(in, *this, className, 
                                                 isEnd);
      }
   }

   /*
   * Read default parameter file.
   */
   template <int D>
   void System<D>::readParam(std::istream& in)
   {
      readBegin(in, className().c_str());
      readParameters(in);  
      readEnd(in);
   }

   /*
   * Read default parameter file.
   */
   template <int D>
   void System<D>::readParam()
   {  readParam(fileMaster_.paramFile()); }

   /*
   * Write parameter file, omitting any sweep block.
   */
   template <int D>
   void System<D>::writeParamNoSweep(std::ostream& out) const
   {
      out << "System{" << std::endl;
      mixture().writeParam(out);
      interaction().writeParam(out);
      domain_.writeParam(out);
      if (iteratorPtr_) {
         iterator().writeParam(out);
      }
      out << "}" << std::endl;
   }

   /*
   * Allocate memory for fields.
   */
   template <int D>
   void System<D>::allocateFieldsGrid()
   {
      // Preconditions and constants
      UTIL_CHECK(hasMixture_);
      int nMonomer = mixture_.nMonomer();
      UTIL_CHECK(nMonomer > 0);
      UTIL_CHECK(domain_.mesh().size() > 0);
      UTIL_CHECK(!gridFieldsAreAllocated_);

      w_.setNMonomer(nMonomer);
      w_.allocateRGrid(domain_.mesh().dimensions());

      c_.setNMonomer(nMonomer);
      c_.allocateRGrid(domain_.mesh().dimensions());

      h_.setNMonomer(nMonomer);

      // Temporary work fields 
      tmpFieldsRGrid_.allocate(nMonomer);
      tmpFieldsKGrid_.allocate(nMonomer);
      for (int i = 0; i < nMonomer; ++i) {
         tmpFieldsRGrid_[i].allocate(domain_.mesh().dimensions());
         tmpFieldsKGrid_[i].allocate(domain_.mesh().dimensions());
      }
      gridFieldsAreAllocated_ = true;
   }

   /*
   * Allocate memory for fields.
   */
   template <int D>
   void System<D>::allocateFieldsBasis()
   {
      // Preconditions and constants
      UTIL_CHECK(hasMixture_);
      const int nMonomer = mixture_.nMonomer();
      UTIL_CHECK(nMonomer > 0);
      UTIL_CHECK(gridFieldsAreAllocated_);
      UTIL_CHECK(domain_.basis().isInitialized());
      const int nBasis = domain_.basis().nBasis();
      UTIL_CHECK(nBasis > 0);

      w_.allocateBasis(nBasis);
      c_.allocateBasis(nBasis);

      // Temporary work fields 
      tmpFieldsBasis_.allocate(nMonomer);
      for (int i = 0; i < nMonomer; ++i) {
         tmpFieldsBasis_[i].allocate(nBasis);
      }
      basisFieldsAreAllocated_ = true;
   }

   /*
   * Read field file header, initialize basis, allocate basis fields.
   */
   template <int D>
   void System<D>::allocateFieldsBasis(std::string filename)
   {
      UTIL_CHECK(hasMixture_);
      UTIL_CHECK(mixture_.nMonomer() > 0);

      // Open field file
      std::ifstream file;
      fileMaster_.openInputFile(filename, file);

      // Read field file header, and initialize basis if needed
      int nMonomer;
      UnitCell<D> unitCell;
      domain_.fieldIo().readFieldHeader(file, nMonomer, unitCell);
      // The above function initializes a basis if not done previously
      file.close();
      UTIL_CHECK(mixture_.nMonomer() == nMonomer);
      UTIL_CHECK(domain_.basis().isInitialized());
      UTIL_CHECK(domain_.basis().nBasis() > 0);

      // Allocate memory for fields
      allocateFieldsBasis(); 
   }

   /*
   * Read a filename string and echo to log file (used in readCommands).
   */
   template <int D>
   void System<D>::readEcho(std::istream& in, std::string& string) const
   {
      in >> string;
      Log::file() << " " << Str(string, 20) << std::endl;
   }

   
   /*
   * Read and execute commands from a specified command file.
   */
   template <int D>
   void System<D>::readCommands(std::istream &in) 
   {
      UTIL_CHECK(gridFieldsAreAllocated_);
      std::string command, filename, inFileName, outFileName;

      bool readNext = true;
      while (readNext) {

         in >> command;
         Log::file() << command <<std::endl;

         if (command == "FINISH") {
            Log::file() << std::endl;
            readNext = false;
         } else
         if (command == "READ_W_BASIS") {
            readEcho(in, filename);
            readWBasis(filename);
         } else
         if (command == "READ_W_RGRID") {
            readEcho(in, filename);
            readWRGrid(filename);
         } else
<<<<<<< HEAD
         if (command == "READ_H_BASIS") {
            readEcho(in, filename);
            if (!h_.isAllocatedBasis()) {
               h_.allocateBasis(basis().nBasis());
            }
            if (!h_.isAllocatedRGrid()) {
               h_.allocateRGrid(mesh().dimensions());
            }
            h_.setFieldIo(domain_.fieldIo());
            h_.readBasis(filename, domain_.unitCell());
         } else
         if (command == "READ_H_RGRID") {
            readEcho(in, filename);
            if (!h_.isAllocatedRGrid()) {
               h_.allocateRGrid(mesh().dimensions());
            }
            h_.setFieldIo(domain_.fieldIo());
            h_.readRGrid(filename, domain_.unitCell());
         } else
         if (command == "READ_MASK_BASIS") {
            readEcho(in, filename);
            if (!mask_.isAllocated()) {
               mask_.allocate(basis().nBasis(), mesh().dimensions());
            }
            mask_.setFieldIo(domain_.fieldIo());
            mask_.readBasis(filename, domain_.unitCell());
         } else
         if (command == "READ_MASK_RGRID") {
            readEcho(in, filename);
            if (!mask_.isAllocated()) {
               mask_.allocate(basis().nBasis(), mesh().dimensions());
            }
            mask_.setFieldIo(domain_.fieldIo());
            mask_.readBasis(filename, domain_.unitCell());
=======
         if (command == "SET_UNIT_CELL") {
            UnitCell<D> unitCell;
            in >> unitCell;
            Log::file() << "   " << unitCell << std::endl;
            setUnitCell(unitCell);
>>>>>>> 43df2e06
         } else
         if (command == "COMPUTE") {
            // Solve the modified diffusion equation, without iteration
            compute();
         } else
         if (command == "ITERATE") {
            // Attempt iteration to convergence
            bool isContinuation = false;
            int fail = iterate(isContinuation);
            if (fail) {
               readNext = false;
            }
         } else
         if (command == "SWEEP") {
            // Do a series of iterations.
            sweep();
         } else
         if (command == "WRITE_W_BASIS") {
            readEcho(in, filename);
            UTIL_CHECK(w_.hasData());
            UTIL_CHECK(w_.isSymmetric());
            fieldIo().writeFieldsBasis(filename, w_.basis(), unitCell());
         } else 
         if (command == "WRITE_W_RGRID") {
            readEcho(in, filename);
            UTIL_CHECK(w_.hasData());
            fieldIo().writeFieldsRGrid(filename, w_.rgrid(), unitCell());
         } else 
         if (command == "WRITE_C_BASIS") {
            readEcho(in, filename);
            UTIL_CHECK(hasCFields_);
            fieldIo().writeFieldsBasis(filename, c_.basis(), unitCell());
         } else
         if (command == "WRITE_C_RGRID") {
            readEcho(in, filename);
            UTIL_CHECK(hasCFields_);
            fieldIo().writeFieldsRGrid(filename, c_.rgrid(), unitCell());
         } else
         if (command == "WRITE_C_BLOCK_RGRID") {
            readEcho(in, filename);
            writeBlockCRGrid(filename);
         } else
         if (command == "WRITE_Q_SLICE") {
            int polymerId, blockId, directionId, segmentId;
            readEcho(in, filename);
            in >> polymerId;
            in >> blockId;
            in >> directionId;
            in >> segmentId;
            Log::file() << Str("polymer ID  ", 21) << polymerId << "\n"
                        << Str("block ID  ", 21) << blockId << "\n"
                        << Str("direction ID  ", 21) << directionId << "\n"
                        << Str("segment ID  ", 21) << segmentId << std::endl;
            writeQSlice(filename, polymerId, blockId, directionId, 
                                  segmentId);
         } else
         if (command == "WRITE_Q_TAIL") {
            int polymerId, blockId, directionId;
            readEcho(in, filename);
            in >> polymerId;
            in >> blockId;
            in >> directionId;
            Log::file() << Str("polymer ID  ", 21) << polymerId << "\n"
                        << Str("block ID  ", 21) << blockId << "\n"
                        << Str("direction ID  ", 21) << directionId << "\n";
            writeQTail(filename, polymerId, blockId, directionId);
         } else
         if (command == "WRITE_Q") {
            int polymerId, blockId, directionId;
            readEcho(in, filename);
            in >> polymerId;
            in >> blockId;
            in >> directionId;
            Log::file() << Str("polymer ID  ", 21) << polymerId << "\n"
                        << Str("block ID  ", 21) << blockId << "\n"
                        << Str("direction ID  ", 21) << directionId << "\n";
            writeQ(filename, polymerId, blockId, directionId);
         } else
         if (command == "WRITE_Q_ALL") {
            readEcho(in, filename);
            writeQAll(filename);
         } else
         if (command == "WRITE_PARAM") {
            readEcho(in, filename);
            std::ofstream file;
            fileMaster().openOutputFile(filename, file);
            writeParamNoSweep(file);
            file.close();
         } else
         if (command == "WRITE_THERMO") {
            readEcho(in, filename);
            std::ofstream file;
            fileMaster().openOutputFile(filename, file, 
                                        std::ios_base::app);
            writeThermo(file);
            file.close();
         } else
         if (command == "WRITE_STARS") {
            readEcho(in, filename);
            writeStars(filename);
         } else
         if (command == "WRITE_WAVES") {
            readEcho(in, filename);
            writeWaves(filename);
         } else 
         if (command == "WRITE_MASK_BASIS") {
            readEcho(in, filename);
            UTIL_CHECK(mask_.hasData());
            UTIL_CHECK(mask_.isSymmetric());
            fieldIo().writeFieldBasis(filename, mask_.basis(), unitCell());
         } else 
         if (command == "WRITE_MASK_RGRID") {
            readEcho(in, filename);
            UTIL_CHECK(mask_.hasData());
            fieldIo().writeFieldRGrid(filename, mask_.rgrid(), unitCell());
         } else 
         if (command == "WRITE_H_BASIS") {
            readEcho(in, filename);
            UTIL_CHECK(h_.hasData());
            UTIL_CHECK(h_.isSymmetric());
            fieldIo().writeFieldsBasis(filename, h_.basis(), unitCell());
         } else 
         if (command == "WRITE_H_RGRID") {
            readEcho(in, filename);
            UTIL_CHECK(h_.hasData());
            fieldIo().writeFieldsRGrid(filename, h_.rgrid(), unitCell());
         } else 
         if (command == "BASIS_TO_RGRID") {
            readEcho(in, inFileName);
            readEcho(in, outFileName);
            basisToRGrid(inFileName, outFileName);
         } else 
         if (command == "RGRID_TO_BASIS") {
            readEcho(in, inFileName);
            readEcho(in, outFileName);
            rGridToBasis(inFileName, outFileName);
         } else
         if (command == "KGRID_TO_RGRID") {
            readEcho(in, inFileName);
            readEcho(in, outFileName);
            kGridToRGrid(inFileName, outFileName);
         } else
         if (command == "RGRID_TO_KGRID") {
            readEcho(in, inFileName);
            readEcho(in, outFileName);
            rGridToKGrid(inFileName, outFileName);
         } else
         if (command == "BASIS_TO_KGRID") {
            readEcho(in, inFileName);
            readEcho(in, outFileName);
            basisToKGrid(inFileName, outFileName);
         } else
         if (command == "KGRID_TO_BASIS") {
            readEcho(in, inFileName);
            readEcho(in, outFileName);
            kGridToBasis(inFileName, outFileName);
         } else
         if (command == "CHECK_RGRID_SYMMETRY") {
            readEcho(in, inFileName);
            bool hasSymmetry;
            hasSymmetry = checkRGridFieldSymmetry(inFileName);
            if (hasSymmetry) {
               Log::file() 
                   << "Symmetry of r-grid file matches this space group." 
                   << std::endl;
            } else {
               Log::file() 
                   << "Symmetry of r-grid file does not match this space group" 
                   << std::endl
                   << "to within our error threshold of 1E-8."
                   << std::endl;
            }
         } else
         if (command == "GUESS_W_FROM_C") {
            readEcho(in, inFileName);
            readEcho(in, outFileName);
            guessWfromC(inFileName, outFileName);
         } else
         if (command == "COMPARE_BASIS") {

            // Get two filenames for comparison
            std::string filecompare1, filecompare2;
            readEcho(in, filecompare1);
            readEcho(in, filecompare2);
            
            DArray< DArray<double> > Bfield1, Bfield2;
            domain_.fieldIo().readFieldsBasis(filecompare1, Bfield1, 
                                      domain_.unitCell());
            domain_.fieldIo().readFieldsBasis(filecompare2, Bfield2, 
                                      domain_.unitCell());
            // Note: Bfield1 & Bfield2 are allocated by readFieldsBasis

            // Compare and output report
            compare(Bfield1, Bfield2);

         } else
         if (command == "COMPARE_RGRID") {
            // Get two filenames for comparison
            std::string filecompare1, filecompare2;
            readEcho(in, filecompare1);
            readEcho(in, filecompare2);
            
            DArray< RField<D> > Rfield1, Rfield2;
            domain_.fieldIo().readFieldsRGrid(filecompare1, Rfield1, 
                                              domain_.unitCell());
            domain_.fieldIo().readFieldsRGrid(filecompare2, Rfield2, 
                                              domain_.unitCell());
            // Note: Rfield1 and Rfield2 will be allocated by readFieldsRGrid

            // Compare and output report
            compare(Rfield1, Rfield2);

         } else
         {
            Log::file() << "Error: Unknown command  " 
                        << command << std::endl;
            readNext = false;
         }
      }
   }

   /*
   * Read and execute commands from the default command file.
   */
   template <int D>
   void System<D>::readCommands()
   {  
      if (fileMaster_.commandFileName().empty()) {
         UTIL_THROW("Empty command file name");
      }
      readCommands(fileMaster_.commandFile()); 
   }

   // Chemical Potential Field Modifier Functions

   /*
   * Read w-field in symmetry adapted basis format.
   */
   template <int D>
   void System<D>::readWBasis(const std::string & filename)
   {
<<<<<<< HEAD
      w_.readBasis(filename, domain_.unitCell());
      hasCFields_ = false;
=======
      // If basis fields are not allocated, peek at field file header to 
      // get unit cell parameters, initialize basis and allocate fields.
      if (!basisFieldsAreAllocated_) {
         allocateFieldsBasis(filename); 
      }

      // Read w fields
      domain_.fieldIo().readFieldsBasis(filename, tmpFieldsBasis_, 
                                        domain_.unitCell());
      w_.setBasis(tmpFieldsBasis_);
      mixture_.setupUnitCell(domain_.unitCell());
>>>>>>> 43df2e06
   }

   /*
   * Read w-fields in real-space grid (r-grid) format.
   */
   template <int D>
   void System<D>::readWRGrid(const std::string & filename)
   {
<<<<<<< HEAD
      w_.readRGrid(filename, domain_.unitCell());
      hasCFields_ = false;
=======
      // If basis fields are not allocated, peek at field file header to 
      // get unit cell parameters, initialize basis and allocate fields.
      if (!basisFieldsAreAllocated_) {
         allocateFieldsBasis(filename); 
      }

      // Read w fields
      domain_.fieldIo().readFieldsRGrid(filename, tmpFieldsRGrid_, 
                                        domain_.unitCell());
      w_.setRGrid(tmpFieldsRGrid_);
      mixture_.setupUnitCell(domain_.unitCell());
>>>>>>> 43df2e06
   }

   /*
   * Set new w-field values.
   */
   template <int D>
   void System<D>::setWBasis(DArray< DArray<double> > const & fields)
   {
      UTIL_CHECK(domain_.basis().isInitialized());
      UTIL_CHECK(basisFieldsAreAllocated_);
      w_.setBasis(fields);
      hasCFields_ = false;
   }

   /*
   * Set new w-field values, using r-grid fields as inputs.
   */
   template <int D>
   void System<D>::setWRGrid(DArray<Field> const & fields)
   {
      UTIL_CHECK(gridFieldsAreAllocated_);
      w_.setRGrid(fields);
      hasCFields_ = false;
   }

   // Unit Cell Modifier / Setter 

   /*
   * Set parameters of the associated unit cell.
   */
   template <int D>
   void System<D>::setUnitCell(UnitCell<D> const & unitCell)
   {
      domain_.setUnitCell(unitCell);
      mixture_.setupUnitCell(domain_.unitCell());
   }

   /*
   * Set parameters of the associated unit cell.
   */
   template <int D>
   void 
   System<D>::setUnitCell(typename UnitCell<D>::LatticeSystem lattice,
                          FSArray<double, 6> const & parameters)
   {
      domain_.setUnitCell(lattice, parameters);
      mixture_.setupUnitCell(domain_.unitCell());
   }

   /*
   * Set parameters of the associated unit cell.
   */
   template <int D>
   void System<D>::setUnitCell(FSArray<double, 6> const & parameters)
   {
      domain_.setUnitCell(parameters);
      mixture_.setupUnitCell(domain_.unitCell());
   }

   // Primary SCFT Computations

   /*
   * Solve MDE for current w-fields, without iteration.
   */
   template <int D>
   void System<D>::compute(bool needStress)
   {
      UTIL_CHECK(w_.hasData());

      // Solve the modified diffusion equation (without iteration)
      mixture_.compute(w_.rgrid(), c_.rgrid(), mask_.phiTot());
      hasCFields_ = true;

      if (w_.isSymmetric()) {
         domain_.fieldIo().convertRGridToBasis(c_.rgrid(), c_.basis());
         if (needStress) {
            mixture_.computeStress();
         }
      }

   }

   /*
   * Iteratively solve a SCFT problem for specified parameters.
   */
   template <int D>
   int System<D>::iterate(bool isContinuation)
   {
      UTIL_CHECK(iteratorPtr_);
      UTIL_CHECK(w_.hasData());
      UTIL_CHECK(w_.isSymmetric());
      hasCFields_ = false;

      Log::file() << std::endl;
      Log::file() << std::endl;

      // Call iterator (return 0 for convergence, 1 for failure)
      int error = iterator().solve(isContinuation);
      hasCFields_ = true;

      // If converged, compute related properties
      if (!error) {   
         if (!iterator().isFlexible()) {
            mixture().computeStress();
         }
         computeFreeEnergy();
         writeThermo(Log::file());
      }
      return error;
   }

   /*
   * Perform sweep along a line in parameter space.
   */
   template <int D>
   void System<D>::sweep()
   {
      UTIL_CHECK(w_.hasData());
      UTIL_CHECK(w_.isSymmetric());
      UTIL_CHECK(hasSweep());
      Log::file() << std::endl;
      Log::file() << std::endl;

      // Perform sweep
      sweepPtr_->sweep();
   }
   
   // Thermodynamic Properties

   /*
   * Compute Helmoltz free energy and pressure
   */
   template <int D>
   void System<D>::computeFreeEnergy()
   {
      UTIL_CHECK(domain_.basis().isInitialized());
      UTIL_CHECK(hasCFields_);
      UTIL_CHECK(w_.hasData());
      UTIL_CHECK(w_.isSymmetric());

      // Initialize to zero
      fHelmholtz_ = 0.0;
      fIdeal_ = 0.0;
      fInter_ = 0.0;
 
      double phi, mu;
      int np = mixture_.nPolymer();
      int ns = mixture_.nSolvent();

      // Compute polymer ideal gas contributions to fHelhmoltz_
      if (np > 0) {
         Polymer<D>* polymerPtr;
         double length;
         for (int i = 0; i < np; ++i) {
            polymerPtr = &mixture_.polymer(i);
            phi = polymerPtr->phi();
            mu = polymerPtr->mu();
            length = polymerPtr->length();
            // Recall: mu = ln(phi/q)
            if (phi > 1.0E-08) {
               fIdeal_ += phi*( mu - 1.0 )/length;
            }
         }
      }

      // Compute solvent ideal gas contributions to fHelhmoltz_
      if (ns > 0) {
         Solvent<D>* solventPtr;
         double size;
         for (int i = 0; i < ns; ++i) {
            solventPtr = &mixture_.solvent(i);
            phi = solventPtr->phi();
            mu = solventPtr->mu();
            size = solventPtr->size();
            if (phi > 1.0E-08) {
               fIdeal_ += phi*( mu - 1.0 )/size;
            }
         }
      }

      int nm  = mixture_.nMonomer();
      int nBasis = domain_.basis().nBasis();

      double temp(0.0);
      // Compute Legendre transform subtraction
      // Use expansion in symmetry-adapted orthonormal basis
      for (int i = 0; i < nm; ++i) {
         for (int k = 0; k < nBasis; ++k) {
            temp -= w_.basis(i)[k] * c_.basis(i)[k];
         }
      }

      // If the system has a mask, then the volume that should be used
      // in calculating free energy/pressure is the volume available to
      // the polymers, not the total unit cell volume. We thus divide
      // all terms that involve integrating over the unit cell volume by
      // mask().phiTot(), the volume fraction of the unit cell that is 
      // occupied by the polymers. This properly scales them to the 
      // correct value. fExt_, fInter_, and the Legendre transform 
      // component of fIdeal_ all require this scaling. If no mask is 
      // present, mask.phiTot() = 1 and no scaling occurs.
      temp /= mask().phiTot(); 
      fIdeal_ += temp;
      fHelmholtz_ += fIdeal_;

      // Compute contribution from external fields, if fields exist
      if (hasExternalFields()) {
         fExt_ = 0.0;
         for (int i = 0; i < nm; ++i) {
            for (int k = 0; k < nBasis; ++k) {
               fExt_ += h_.basis(i)[k] * c_.basis(i)[k];
            }
         }
         fExt_ /= mask().phiTot();
         fHelmholtz_ += fExt_;
      }

      // Compute excess interaction free energy [ phi^{T}*chi*phi ]
      double chi;
      for (int i = 0; i < nm; ++i) {
         for (int j = i + 1; j < nm; ++j) {
            chi = interaction().chi(i,j);
            for (int k = 0; k < nBasis; ++k) {
               fInter_ += chi * c_.basis(i)[k] * c_.basis(j)[k];
            }
         }
      }
      fInter_ /= mask().phiTot();
      fHelmholtz_ += fInter_;

      // Initialize pressure
      pressure_ = -fHelmholtz_;

      // Polymer corrections to pressure
      if (np > 0) {
         Polymer<D>* polymerPtr;
         double length;
         for (int i = 0; i < np; ++i) {
            polymerPtr = &mixture_.polymer(i);
            phi = polymerPtr->phi();
            mu = polymerPtr->mu();
            length = polymerPtr->length();
            if (phi > 1E-08) {
               pressure_ += mu * phi /length;
            }
         }
      }

      // Solvent corrections to pressure
      if (ns > 0) {
         Solvent<D>* solventPtr;
         double size;
         for (int i = 0; i < ns; ++i) {
            solventPtr = &mixture_.solvent(i);
            phi = solventPtr->phi();
            mu = solventPtr->mu();
            size = solventPtr->size();
            if (phi > 1E-08) {
               pressure_ += mu * phi /size;
            }
         }
      }

   }

   /*
   * Write thermodynamic properties to file.
   */
   template <int D>
   void System<D>::writeThermo(std::ostream& out) const
   {
      out << std::endl;
      out << "fHelmholtz    " << Dbl(fHelmholtz(), 18, 11) << std::endl;
      out << "pressure      " << Dbl(pressure(), 18, 11) << std::endl;
      out << std::endl;
      
      out << "Free energy components:" << std::endl;
      out << "fIdeal        " << Dbl(fIdeal_, 18, 11) << std::endl;
      out << "fInter        " << Dbl(fInter_, 18, 11) << std::endl;
      if (hasExternalFields()) {
         out << "fExt          " << Dbl(fExt_, 18, 11) << std::endl;
      }
      out << std::endl;

      int np = mixture_.nPolymer();
      int ns = mixture_.nSolvent();

      if (np > 0) {
         out << "Polymers:" << std::endl;
         out << "     "
             << "        phi         "
             << "        mu          " 
             << std::endl;
         for (int i = 0; i < np; ++i) {
            out << Int(i, 5) 
                << "  " << Dbl(mixture_.polymer(i).phi(),18, 11)
                << "  " << Dbl(mixture_.polymer(i).mu(), 18, 11)  
                << std::endl;
         }
         out << std::endl;
      }

      if (ns > 0) {
         out << "Solvents:" << std::endl;
         out << "     "
             << "        phi         "
             << "        mu          " 
             << std::endl;
         for (int i = 0; i < ns; ++i) {
            out << Int(i, 5) 
                << "  " << Dbl(mixture_.solvent(i).phi(),18, 11)
                << "  " << Dbl(mixture_.solvent(i).mu(), 18, 11)  
                << std::endl;
         }
         out << std::endl;
      }

   }

   template <int D>
   void System<D>::initHomogeneous()
   {

      // Set number of molecular species and monomers
      int nm = mixture_.nMonomer(); 
      int np = mixture_.nPolymer(); 
      int ns = mixture_.nSolvent(); 
      UTIL_CHECK(homogeneous_.nMolecule() == np + ns);
      UTIL_CHECK(homogeneous_.nMonomer() == nm);

      // Allocate e_ work array, if necessary
      if (e_.isAllocated()) {
         UTIL_CHECK(e_.capacity() == nm);
      } else {
         e_.allocate(nm);
      }

      int i;   // molecule index
      int j;   // monomer index
      int k;   // block or clump index
      int nb;  // number of blocks
      int nc;  // number of clumps
 
      // Loop over polymer molecule species
      if (np > 0) {
         for (i = 0; i < np; ++i) {
   
            // Initial array of clump sizes 
            for (j = 0; j < nm; ++j) {
               e_[j] = 0.0;
            }
   
            // Compute clump sizes for all monomer types.
            nb = mixture_.polymer(i).nBlock(); 
            for (k = 0; k < nb; ++k) {
               Block<D>& block = mixture_.polymer(i).block(k);
               j = block.monomerId();
               e_[j] += block.length();
            }
    
            // Count the number of clumps of nonzero size
            nc = 0;
            for (j = 0; j < nm; ++j) {
               if (e_[j] > 1.0E-8) {
                  ++nc;
               }
            }
            homogeneous_.molecule(i).setNClump(nc);
    
            // Set clump properties for this Homogeneous::Molecule
            k = 0; // Clump index
            for (j = 0; j < nm; ++j) {
               if (e_[j] > 1.0E-8) {
                  homogeneous_.molecule(i).clump(k).setMonomerId(j);
                  homogeneous_.molecule(i).clump(k).setSize(e_[j]);
                  ++k;
               }
            }
            homogeneous_.molecule(i).computeSize();
   
         }
      }

      // Add solvent contributions
      if (ns > 0) {
         double size;
         int monomerId;
         for (int is = 0; is < ns; ++is) {
            i = is + np;
            monomerId = mixture_.solvent(is).monomerId();
            size = mixture_.solvent(is).size();
            homogeneous_.molecule(i).setNClump(1);
            homogeneous_.molecule(i).clump(0).setMonomerId(monomerId);
            homogeneous_.molecule(i).clump(0).setSize(size);
            homogeneous_.molecule(i).computeSize();
         }
      }

   }

   // Command functions

<<<<<<< HEAD
=======
   /*
   * Write w-fields in symmetry-adapted basis format. 
   */
   template <int D>
   void System<D>::writeWBasis(const std::string & filename) const
   {
      UTIL_CHECK(domain_.basis().isInitialized());
      UTIL_CHECK(basisFieldsAreAllocated_);
      UTIL_CHECK(w_.hasData());
      domain_.fieldIo().writeFieldsBasis(filename, w_.basis(), 
                                         domain_.unitCell());
   }

   /*
   * Write w-fields in real space grid file format.
   */
   template <int D>
   void System<D>::writeWRGrid(const std::string & filename) const
   {
      UTIL_CHECK(gridFieldsAreAllocated_);
      UTIL_CHECK(w_.hasData());
      domain_.fieldIo().writeFieldsRGrid(filename, w_.rgrid(), 
                                         domain_.unitCell());
   }

   /*
   * Write all concentration fields in symmetry-adapted basis format.
   */
   template <int D>
   void System<D>::writeCBasis(const std::string & filename) const
   {
      UTIL_CHECK(domain_.basis().isInitialized());
      UTIL_CHECK(basisFieldsAreAllocated_);
      UTIL_CHECK(hasCFields_);

      domain_.fieldIo().writeFieldsBasis(filename, c_.basis(), 
                                         domain_.unitCell());
   }

   /*
   * Write all concentration fields in real space (r-grid) format.
   */
   template <int D>
   void System<D>::writeCRGrid(const std::string & filename) const
   {
      UTIL_CHECK(gridFieldsAreAllocated_);
      UTIL_CHECK(hasCFields_);
      domain_.fieldIo().writeFieldsRGrid(filename, c_.rgrid(), 
                                         domain_.unitCell());
   }
>>>>>>> 43df2e06

   /*
   * Write all concentration fields in real space (r-grid) format, for 
   * each block (or solvent) individually rather than for each species.
   */
   template <int D>
   void System<D>::writeBlockCRGrid(const std::string & filename) const
   {
      UTIL_CHECK(gridFieldsAreAllocated_);
      UTIL_CHECK(hasCFields_);

      // Create and allocate the DArray of fields to be written
      DArray<Field> blockCFields;
      blockCFields.allocate(mixture_.nSolvent() + mixture_.nBlock());
      int n = blockCFields.capacity();
      for (int i = 0; i < n; i++) {
         blockCFields[i].allocate(domain_.mesh().dimensions());
      }

      // Get data from Mixture and write to file
      mixture_.createBlockCRGrid(blockCFields);
      domain_.fieldIo().writeFieldsRGrid(filename, blockCFields, 
                                         domain_.unitCell());
   }

   /*
   * Write the last time slice of the propagator in r-grid format.
   */
   template <int D>
   void System<D>::writeQSlice(const std::string & filename, 
                               int polymerId, int blockId, 
                               int directionId, int segmentId) 
   const
   {
      UTIL_CHECK(polymerId >= 0);
      UTIL_CHECK(polymerId < mixture_.nPolymer());
      Polymer<D> const& polymer = mixture_.polymer(polymerId);
      UTIL_CHECK(blockId >= 0);
      UTIL_CHECK(blockId < polymer.nBlock());
      UTIL_CHECK(directionId >= 0);
      UTIL_CHECK(directionId <= 1);
      Propagator<D> const & 
           propagator = polymer.propagator(blockId, directionId);
      RField<D> const& field = propagator.q(segmentId);
      domain_.fieldIo().writeFieldRGrid(filename, field, 
                                        domain_.unitCell());
   }

   /*
   * Write the last time slice of the propagator in r-grid format.
   */
   template <int D>
   void System<D>::writeQTail(const std::string & filename, 
                              int polymerId, int blockId, int directionId)
   const
   {
      UTIL_CHECK(polymerId >= 0);
      UTIL_CHECK(polymerId < mixture_.nPolymer());
      Polymer<D> const& polymer = mixture_.polymer(polymerId);
      UTIL_CHECK(blockId >= 0);
      UTIL_CHECK(blockId < polymer.nBlock());
      UTIL_CHECK(directionId >= 0);
      UTIL_CHECK(directionId <= 1);
      RField<D> const& 
            field = polymer.propagator(blockId, directionId).tail();
      domain_.fieldIo().writeFieldRGrid(filename, field, 
                                        domain_.unitCell());
   }

   /*
   * Write the propagator for a block and direction.
   */
   template <int D>
   void System<D>::writeQ(const std::string & filename, 
                          int polymerId, int blockId, int directionId)
   const
   {
      UTIL_CHECK(polymerId >= 0);
      UTIL_CHECK(polymerId < mixture_.nPolymer());
      Polymer<D> const& polymer = mixture_.polymer(polymerId);
      UTIL_CHECK(blockId >= 0);
      UTIL_CHECK(blockId < polymer.nBlock());
      UTIL_CHECK(directionId >= 0);
      UTIL_CHECK(directionId <= 1);
      Propagator<D> const& propagator 
                              = polymer.propagator(blockId, directionId);
      int ns = propagator.ns();

      // Open file
      std::ofstream file;
      fileMaster_.openOutputFile(filename, file);

      // Write header
      fieldIo().writeFieldHeader(file, 1, domain_.unitCell());
      file << "ngrid" << std::endl
           << "          " << domain_.mesh().dimensions() << std::endl
           << "nslice"    << std::endl
           << "          " << ns << std::endl;

      // Write data
      bool hasHeader = false;
      for (int i = 0; i < ns; ++i) {
          file << "slice " << i << std::endl;
          fieldIo().writeFieldRGrid(file, propagator.q(i), 
                                    domain_.unitCell(), hasHeader);
      }
   }

   /*
   * Write propagators for all blocks of all polymers to files.
   */
   template <int D>
   void System<D>::writeQAll(std::string const & basename)
   {
      std::string filename;
      int np, nb, ip, ib, id;
      np = mixture_.nPolymer();
      for (ip = 0; ip < np; ++ip) {
         //Polymer<D> const * polymerPtr = &mixture_.polymer(ip);
         //nb = polymerPtr->nBlock();
         nb = mixture_.polymer(ip).nBlock();
         for (ib = 0; ib < nb; ++ib) {
            for (id = 0; id < 2; ++id) {
               filename = basename;
               filename += "_";
               filename += toString(ip);
               filename += "_";
               filename += toString(ib);
               filename += "_";
               filename += toString(id);
               filename += ".rf";
               writeQ(filename, ip, ib, id);
            }
         }
      }
   }

   /*
   * Write description of symmetry-adapted stars and basis to file.
   */
   template <int D>
   void System<D>::writeStars(const std::string & outFileName) const
   {
      UTIL_CHECK(domain_.basis().isInitialized());
      std::ofstream outFile;
      fileMaster_.openOutputFile(outFileName, outFile);
      fieldIo().writeFieldHeader(outFile, mixture_.nMonomer(),
                                 domain_.unitCell());
      domain_.basis().outputStars(outFile);
   }

   /*
   * Write a list of waves and associated stars to file.
   */
   template <int D>
   void System<D>::writeWaves(const std::string & outFileName) const
   {
      UTIL_CHECK(domain_.basis().isInitialized());
      std::ofstream outFile;
      fileMaster_.openOutputFile(outFileName, outFile);
      fieldIo().writeFieldHeader(outFile, mixture_.nMonomer(), 
                                 domain_.unitCell());
      domain_.basis().outputWaves(outFile);
   }

   // Field conversion command functions

   /*
   * Convert fields from symmetry-adpated basis to real-space grid format.
   */
   template <int D>
   void System<D>::basisToRGrid(const std::string & inFileName,
                                const std::string & outFileName)
   {
      // If basis fields are not allocated, peek at field file header to 
      // get unit cell parameters, initialize basis and allocate fields.
      if (!basisFieldsAreAllocated_) {
         allocateFieldsBasis(inFileName); 
      }

      // Read, convert, and write fields
      UnitCell<D> tmpUnitCell;
      fieldIo().readFieldsBasis(inFileName, tmpFieldsBasis_, tmpUnitCell);
      fieldIo().convertBasisToRGrid(tmpFieldsBasis_, tmpFieldsRGrid_);
      fieldIo().writeFieldsRGrid(outFileName, tmpFieldsRGrid_, 
                                 tmpUnitCell);
   }

   /*
   * Convert fields from real-space grid to symmetry-adapted basis format.
   */
   template <int D>
   void System<D>::rGridToBasis(const std::string & inFileName,
                                const std::string & outFileName) 
   {
      // If basis fields are not allocated, peek at field file header to 
      // get unit cell parameters, initialize basis and allocate fields.
      if (!basisFieldsAreAllocated_) {
         allocateFieldsBasis(inFileName); 
      }

      // Read, convert and write fields
      UnitCell<D> tmpUnitCell;
      fieldIo().readFieldsRGrid(inFileName, tmpFieldsRGrid_, tmpUnitCell);
      fieldIo().convertRGridToBasis(tmpFieldsRGrid_, tmpFieldsBasis_);
      fieldIo().writeFieldsBasis(outFileName, tmpFieldsBasis_, tmpUnitCell);
   }

   /*
   * Convert fields from Fourier (k-grid) to real-space (r-grid) format.
   */
   template <int D>
   void System<D>::kGridToRGrid(const std::string & inFileName,
                                const std::string& outFileName)
   {
      // If basis fields are not allocated, peek at field file header to 
      // get unit cell parameters, initialize basis and allocate fields.
      if (!basisFieldsAreAllocated_) {
         allocateFieldsBasis(inFileName); 
      }

      // Read, convert and write fields
      UnitCell<D> tmpUnitCell;
      fieldIo().readFieldsKGrid(inFileName, tmpFieldsKGrid_, tmpUnitCell);
      for (int i = 0; i < mixture_.nMonomer(); ++i) {
         domain_.fft().inverseTransform(tmpFieldsKGrid_[i], 
                                        tmpFieldsRGrid_[i]);
      }
      fieldIo().writeFieldsRGrid(outFileName, tmpFieldsRGrid_, 
                                 tmpUnitCell);
   }

   /*
   * Convert fields from real-space (r-grid) to Fourier (k-grid) format.
   */
   template <int D>
   void System<D>::rGridToKGrid(const std::string & inFileName,
                                const std::string & outFileName)
   {
      // If basis fields are not allocated, peek at field file header to 
      // get unit cell parameters, initialize basis and allocate fields.
      if (!basisFieldsAreAllocated_) {
         allocateFieldsBasis(inFileName); 
      }

      // Read, convert and write fields
      UnitCell<D> tmpUnitCell;
      fieldIo().readFieldsRGrid(inFileName, tmpFieldsRGrid_, 
                                tmpUnitCell);
      for (int i = 0; i < mixture_.nMonomer(); ++i) {
         domain_.fft().forwardTransform(tmpFieldsRGrid_[i], 
                                        tmpFieldsKGrid_[i]);
      }
      domain_.fieldIo().writeFieldsKGrid(outFileName, tmpFieldsKGrid_, 
                                         tmpUnitCell);
   }

   /*
   * Convert fields from Fourier (k-grid) to symmetry-adapted basis format.
   */
   template <int D>
   void System<D>::kGridToBasis(const std::string & inFileName,
                                const std::string& outFileName)
   {
      // If basis fields are not allocated, peek at field file header to 
      // get unit cell parameters, initialize basis and allocate fields.
      if (!basisFieldsAreAllocated_) {
         allocateFieldsBasis(inFileName); 
      }

      // Read, convert and write fields
      UnitCell<D> tmpUnitCell;
      domain_.fieldIo().readFieldsKGrid(inFileName, tmpFieldsKGrid_, 
                                        tmpUnitCell);
      domain_.fieldIo().convertKGridToBasis(tmpFieldsKGrid_, 
                                            tmpFieldsBasis_);
      domain_.fieldIo().writeFieldsBasis(outFileName, 
                                         tmpFieldsBasis_, tmpUnitCell);
   }

   /*
   * Convert fields from symmetry-adapted basis to Fourier (k-grid) format.
   */
   template <int D>
   void System<D>::basisToKGrid(const std::string & inFileName,
                                const std::string & outFileName) 
   {
      // If basis fields are not allocated, peek at field file header to 
      // get unit cell parameters, initialize basis and allocate fields.
      if (!basisFieldsAreAllocated_) {
         allocateFieldsBasis(inFileName); 
      }

      // Read, convert and write fields
      UnitCell<D> tmpUnitCell;
      domain_.fieldIo().readFieldsBasis(inFileName, 
                                        tmpFieldsBasis_, tmpUnitCell);
      domain_.fieldIo().convertBasisToKGrid(tmpFieldsBasis_, 
                                            tmpFieldsKGrid_);
      domain_.fieldIo().writeFieldsKGrid(outFileName,  
                                         tmpFieldsKGrid_, tmpUnitCell);
   }

   /*
   * Convert fields from real-space grid to symmetry-adapted basis format.
   */
   template <int D>
   bool System<D>::checkRGridFieldSymmetry(const std::string & inFileName) 
   {
      // If basis fields are not allocated, peek at field file header to 
      // get unit cell parameters, initialize basis and allocate fields.
      if (!basisFieldsAreAllocated_) {
         allocateFieldsBasis(inFileName); 
      }

      // Read fields
      UnitCell<D> tmpUnitCell;
      domain_.fieldIo().readFieldsRGrid(inFileName, 
                                        tmpFieldsRGrid_, tmpUnitCell);

      // Check symmetry for all fields
      for (int i = 0; i < mixture_.nMonomer(); ++i) {
<<<<<<< HEAD
         bool symmetric = fieldIo().hasSymmetry(tmpFieldsRGrid_[i],true);
=======
         bool symmetric;
         symmetric = domain_.fieldIo().hasSymmetry(tmpFieldsRGrid_[i]);
>>>>>>> 43df2e06
         if (!symmetric) {
            return false;
         }
      }
      return true;

   }

   /*
   * Compare two fields in basis format.
   */ 
   template <int D>
   void System<D>::compare(const DArray< DArray<double> > field1, 
                           const DArray< DArray<double> > field2)
   {
      BFieldComparison comparison(1);
      comparison.compare(field1,field2);

      Log::file() << "\n Basis expansion field comparison results" 
                  << std::endl;
      Log::file() << "     Maximum Absolute Difference:   " 
                  << comparison.maxDiff() << std::endl;
      Log::file() << "     Root-Mean-Square Difference:   " 
                  << comparison.rmsDiff() << "\n" << std::endl;
   }

   /*
   * Compare two fields in coordinate grid format.
   */ 
   template <int D>
   void System<D>::compare(const DArray< RField<D> > field1, 
                           const DArray< RField<D> > field2)
   {
      RFieldComparison<D> comparison;
      comparison.compare(field1, field2);

      Log::file() << "\n Real-space field comparison results" 
                  << std::endl;
      Log::file() << "     Maximum Absolute Difference:   " 
                  << comparison.maxDiff() << std::endl;
      Log::file() << "     Root-Mean-Square Difference:   " 
                  << comparison.rmsDiff() << "\n" << std::endl;
   }

   /*
   * Construct guess for omega (w-field) from rho (c-field).
   *
   * Modifies wFields and wFieldsRGrid and outputs wFields.
   */
   template <int D>
   void System<D>::guessWfromC(std::string const & inFileName, 
                               std::string const & outFileName)
   {
<<<<<<< HEAD
      int nm = mixture_.nMonomer();
      DArray< DArray<double> > tmpCFieldsBasis;
      tmpCFieldsBasis.allocate(nm);
      for (int i = 0; i < nm; ++i) {
         tmpCFieldsBasis[i].allocate(basis().nBasis());
      }

      fieldIo().readFieldsBasis(inFileName, tmpCFieldsBasis, 
                                domain_.unitCell());

      // Compute w fields from c fields
      for (int i = 0; i < basis().nBasis(); ++i) {
         for (int j = 0; j < nm; ++j) {
=======
      // If basis fields are not allocated, peek at field file header to 
      // get unit cell parameters, initialize basis and allocate fields.
      if (!basisFieldsAreAllocated_) {
         allocateFieldsBasis(inFileName); 
      }

      // Read c fields and set unit cell
      domain_.fieldIo().readFieldsBasis(inFileName, tmpFieldsBasis_, 
                                        domain_.unitCell());

      // Compute w fields from c fields
      for (int i = 0; i < domain_.basis().nBasis(); ++i) {
         for (int j = 0; j < mixture_.nMonomer(); ++j) {
>>>>>>> 43df2e06
            tmpFieldsBasis_[j][i] = 0.0;
            for (int k = 0; k < nm; ++k) {
               tmpFieldsBasis_[j][i] += interaction().chi(j,k) 
                                      * tmpCFieldsBasis[k][i];
            }
         }
      }

      // Set initial guess, and write to file
      w_.setBasis(tmpFieldsBasis_);
      domain_.fieldIo().writeFieldsBasis(outFileName, w_.basis(), 
                                         domain_.unitCell());

      hasCFields_ = false;
   }

} // namespace Pspc
} // namespace Pscf
#endif<|MERGE_RESOLUTION|>--- conflicted
+++ resolved
@@ -380,48 +380,46 @@
             readEcho(in, filename);
             readWRGrid(filename);
          } else
-<<<<<<< HEAD
-         if (command == "READ_H_BASIS") {
-            readEcho(in, filename);
-            if (!h_.isAllocatedBasis()) {
-               h_.allocateBasis(basis().nBasis());
-            }
-            if (!h_.isAllocatedRGrid()) {
-               h_.allocateRGrid(mesh().dimensions());
-            }
-            h_.setFieldIo(domain_.fieldIo());
-            h_.readBasis(filename, domain_.unitCell());
-         } else
-         if (command == "READ_H_RGRID") {
-            readEcho(in, filename);
-            if (!h_.isAllocatedRGrid()) {
-               h_.allocateRGrid(mesh().dimensions());
-            }
-            h_.setFieldIo(domain_.fieldIo());
-            h_.readRGrid(filename, domain_.unitCell());
-         } else
-         if (command == "READ_MASK_BASIS") {
-            readEcho(in, filename);
-            if (!mask_.isAllocated()) {
-               mask_.allocate(basis().nBasis(), mesh().dimensions());
-            }
-            mask_.setFieldIo(domain_.fieldIo());
-            mask_.readBasis(filename, domain_.unitCell());
-         } else
-         if (command == "READ_MASK_RGRID") {
-            readEcho(in, filename);
-            if (!mask_.isAllocated()) {
-               mask_.allocate(basis().nBasis(), mesh().dimensions());
-            }
-            mask_.setFieldIo(domain_.fieldIo());
-            mask_.readBasis(filename, domain_.unitCell());
-=======
          if (command == "SET_UNIT_CELL") {
             UnitCell<D> unitCell;
             in >> unitCell;
             Log::file() << "   " << unitCell << std::endl;
             setUnitCell(unitCell);
->>>>>>> 43df2e06
+         } else
+         if (command == "READ_H_BASIS") {
+            readEcho(in, filename);
+            if (!h_.isAllocatedBasis()) {
+               h_.allocateBasis(basis().nBasis());
+            }
+            if (!h_.isAllocatedRGrid()) {
+               h_.allocateRGrid(mesh().dimensions());
+            }
+            h_.setFieldIo(domain_.fieldIo());
+            h_.readBasis(filename, domain_.unitCell());
+         } else
+         if (command == "READ_H_RGRID") {
+            readEcho(in, filename);
+            if (!h_.isAllocatedRGrid()) {
+               h_.allocateRGrid(mesh().dimensions());
+            }
+            h_.setFieldIo(domain_.fieldIo());
+            h_.readRGrid(filename, domain_.unitCell());
+         } else
+         if (command == "READ_MASK_BASIS") {
+            readEcho(in, filename);
+            if (!mask_.isAllocated()) {
+               mask_.allocate(basis().nBasis(), mesh().dimensions());
+            }
+            mask_.setFieldIo(domain_.fieldIo());
+            mask_.readBasis(filename, domain_.unitCell());
+         } else
+         if (command == "READ_MASK_RGRID") {
+            readEcho(in, filename);
+            if (!mask_.isAllocated()) {
+               mask_.allocate(basis().nBasis(), mesh().dimensions());
+            }
+            mask_.setFieldIo(domain_.fieldIo());
+            mask_.readBasis(filename, domain_.unitCell());
          } else
          if (command == "COMPUTE") {
             // Solve the modified diffusion equation, without iteration
@@ -663,22 +661,20 @@
    template <int D>
    void System<D>::readWBasis(const std::string & filename)
    {
-<<<<<<< HEAD
-      w_.readBasis(filename, domain_.unitCell());
-      hasCFields_ = false;
-=======
       // If basis fields are not allocated, peek at field file header to 
       // get unit cell parameters, initialize basis and allocate fields.
       if (!basisFieldsAreAllocated_) {
          allocateFieldsBasis(filename); 
       }
 
+      //domain_.fieldIo().readFieldsBasis(filename, tmpFieldsBasis_, 
+      //                                  domain_.unitCell());
+      //w_.setBasis(tmpFieldsBasis_);
+
       // Read w fields
-      domain_.fieldIo().readFieldsBasis(filename, tmpFieldsBasis_, 
-                                        domain_.unitCell());
-      w_.setBasis(tmpFieldsBasis_);
+      w_.readBasis(filename, domain_.unitCell());
       mixture_.setupUnitCell(domain_.unitCell());
->>>>>>> 43df2e06
+      hasCFields_ = false;
    }
 
    /*
@@ -687,10 +683,7 @@
    template <int D>
    void System<D>::readWRGrid(const std::string & filename)
    {
-<<<<<<< HEAD
-      w_.readRGrid(filename, domain_.unitCell());
-      hasCFields_ = false;
-=======
+
       // If basis fields are not allocated, peek at field file header to 
       // get unit cell parameters, initialize basis and allocate fields.
       if (!basisFieldsAreAllocated_) {
@@ -698,11 +691,12 @@
       }
 
       // Read w fields
-      domain_.fieldIo().readFieldsRGrid(filename, tmpFieldsRGrid_, 
-                                        domain_.unitCell());
-      w_.setRGrid(tmpFieldsRGrid_);
+      //domain_.fieldIo().readFieldsRGrid(filename, tmpFieldsRGrid_, 
+      //                                  domain_.unitCell());
+      //w_.setRGrid(tmpFieldsRGrid_);
+      w_.readRGrid(filename, domain_.unitCell());
       mixture_.setupUnitCell(domain_.unitCell());
->>>>>>> 43df2e06
+      hasCFields_ = false;
    }
 
    /*
@@ -1103,15 +1097,14 @@
 
    }
 
-   // Command functions
-
-<<<<<<< HEAD
-=======
+   // Output functions
+
+   #if 0
    /*
    * Write w-fields in symmetry-adapted basis format. 
    */
    template <int D>
-   void System<D>::writeWBasis(const std::string & filename) const
+   void System<D>::writeWBasis(std::string const & filename) const
    {
       UTIL_CHECK(domain_.basis().isInitialized());
       UTIL_CHECK(basisFieldsAreAllocated_);
@@ -1157,7 +1150,7 @@
       domain_.fieldIo().writeFieldsRGrid(filename, c_.rgrid(), 
                                          domain_.unitCell());
    }
->>>>>>> 43df2e06
+   #endif
 
    /*
    * Write all concentration fields in real space (r-grid) format, for 
@@ -1480,12 +1473,8 @@
 
       // Check symmetry for all fields
       for (int i = 0; i < mixture_.nMonomer(); ++i) {
-<<<<<<< HEAD
-         bool symmetric = fieldIo().hasSymmetry(tmpFieldsRGrid_[i],true);
-=======
          bool symmetric;
          symmetric = domain_.fieldIo().hasSymmetry(tmpFieldsRGrid_[i]);
->>>>>>> 43df2e06
          if (!symmetric) {
             return false;
          }
@@ -1539,40 +1528,35 @@
    void System<D>::guessWfromC(std::string const & inFileName, 
                                std::string const & outFileName)
    {
-<<<<<<< HEAD
-      int nm = mixture_.nMonomer();
-      DArray< DArray<double> > tmpCFieldsBasis;
-      tmpCFieldsBasis.allocate(nm);
-      for (int i = 0; i < nm; ++i) {
-         tmpCFieldsBasis[i].allocate(basis().nBasis());
-      }
-
-      fieldIo().readFieldsBasis(inFileName, tmpCFieldsBasis, 
-                                domain_.unitCell());
-
-      // Compute w fields from c fields
-      for (int i = 0; i < basis().nBasis(); ++i) {
-         for (int j = 0; j < nm; ++j) {
-=======
+      const int nm = mixture_.nMonomer();
+      UTIL_CHECK(nm > 0);
+
       // If basis fields are not allocated, peek at field file header to 
       // get unit cell parameters, initialize basis and allocate fields.
       if (!basisFieldsAreAllocated_) {
          allocateFieldsBasis(inFileName); 
       }
+      const int nb = domain_.basis().nBasis();
+      UTIL_CHECK(nb > 0);
 
       // Read c fields and set unit cell
       domain_.fieldIo().readFieldsBasis(inFileName, tmpFieldsBasis_, 
                                         domain_.unitCell());
 
+      DArray<double> wtmp;
+      wtmp.allocate(nm);
+
       // Compute w fields from c fields
-      for (int i = 0; i < domain_.basis().nBasis(); ++i) {
-         for (int j = 0; j < mixture_.nMonomer(); ++j) {
->>>>>>> 43df2e06
-            tmpFieldsBasis_[j][i] = 0.0;
-            for (int k = 0; k < nm; ++k) {
-               tmpFieldsBasis_[j][i] += interaction().chi(j,k) 
-                                      * tmpCFieldsBasis[k][i];
-            }
+      int i, j, k;
+      for (i = 0; i < nb; ++i) {
+         for (j = 0; j < nm;  ++j) {
+            wtmp[j] = 0.0;
+            for (k = 0; k < nm; ++k) {
+               wtmp[j] += interaction().chi(j,k)*tmpFieldsBasis_[k][i];
+            }
+         }
+         for (j = 0; j < nm;  ++j) {
+            tmpFieldsBasis_[j][i] = wtmp[j];
          }
       }
 
