#ifndef PSPC_AM_ITERATOR_H
#define PSPC_AM_ITERATOR_H

/*
* PSCF - Polymer Self-Consistent Field Theory
*
* Copyright 2016 - 2019, The Regents of the University of Minnesota
* Distributed under the terms of the GNU General Public License.
*/

#include "Iterator.h"
#include <pscf/iterator/AmIteratorTmpl.h>                 

namespace Pscf {
namespace Pspc
{

   template <int D>
   class System;

   using namespace Util;

   /**
   * Pspc implementation of the Anderson Mixing iterator.
   *
   * \ingroup Pspc_Iterator_Module
   */
   template <int D>
   class AmIterator : public AmIteratorTmpl<Iterator<D>, FieldCPU>
   {

   public:

      /**
      * Constructor.
      * 
      * \param system System object associated with this iterator.
      */
      AmIterator(System<D>& system);

      /**
      * Destructor.
      */
      ~AmIterator();

      /**
      * Read all parameters and initialize.
      *
      * \param in input filestream
      */
      void readParameters(std::istream& in);

<<<<<<< HEAD
      /**
      * Is the unit cell flexible ?
      */
      const bool isFlexible() 
      {  return isFlexible_;}

=======
>>>>>>> d9f4064c
      using AmIteratorTmpl<Iterator<D>,FieldCPU>::setup;
      using AmIteratorTmpl<Iterator<D>,FieldCPU>::solve;
      using AmIteratorTmpl<Iterator<D>,FieldCPU>::maskField;
      using AmIteratorTmpl<Iterator<D>,FieldCPU>::externalFields;
      using AmIteratorTmpl<Iterator<D>,FieldCPU>::externalField;
      using AmIteratorTmpl<Iterator<D>,FieldCPU>::hasMask;
      using AmIteratorTmpl<Iterator<D>,FieldCPU>::hasExternalField;
      using AmIteratorTmpl<Iterator<D>,FieldCPU>::setClassName;
      using Iterator<D>::isFlexible;
      using Iterator<D>::flexibleParams;
      using Iterator<D>::setFlexibleParams;

   protected:
   
      using ParamComposite::readOptional;
      using Iterator<D>::system;
      using Iterator<D>::isFlexible_;
      using Iterator<D>::flexibleParams_;

   private:

      /// How are stress residuals scaled in error calculation?
      double scaleStress_;
      
      /**
      * Find L2 norm of a residual vector.
      */
      double findNorm(FieldCPU const & hist);

      /**
      * Find the maximum magnitude element of a residual vector.
      */
      double findMaxAbs(FieldCPU const & hist);

      /**
      * Update the basis for residual or field vectors.
      * 
      * \param basis RingBuffer of residual or field basis vectors
      * \param hists RingBuffer of past residual or field vectors
      */
      void updateBasis(RingBuffer<FieldCPU> & basis, 
                       RingBuffer<FieldCPU> const & hists);

      /**
      * Compute the dot product for one element of the U matrix.
      * 
      * \param resBasis RingBuffer of residual basis vectors.
      * \param m row of the U matrix
      * \param n column of the U matrix
      */
      double computeUDotProd(RingBuffer<FieldCPU> const & resBasis, 
                             int m, int n);

      /**
      * Compute the dot product for one element of the v vector.
      * 
      * \param resCurrent current residual vector 
      * \param resBasis RingBuffer of residual basis vectors
      * \param m row index of the v vector
      */
      double computeVDotProd(FieldCPU const & resCurrent, 
                             RingBuffer<FieldCPU> const & resBasis, 
                             int m);

      /**
      * Update the U matrix.
      * 
      * \param U U matrix
      * \param resBasis RingBuffer of residual basis vectors.
      * \param nHist number of past states
      */
      void updateU(DMatrix<double> & U, 
                   RingBuffer<FieldCPU> const & resBasis, 
                   int nHist);

      /**
      * Update the v vector.
      * 
      * \param v v vector
      * \param resCurrent current residual vector 
      * \param resBasis RingBuffer of residual basis vectors.
      * \param nHist number of past states 
      */
      void updateV(DArray<double> & v, 
                   FieldCPU const & resCurrent, 
                   RingBuffer<FieldCPU> const & resBasis, 
                   int nHist);

      /**
      * Assign one field to another.
      * 
      * \param a the field to be set (lhs of assignment)
      * \param b the field for it to be set to (rhs of assigment)
      */
      void setEqual(FieldCPU& a, FieldCPU const & b);

      /**
      * Add linear combination of basis vectors to trial field.
      * 
      * \param trial trial vector (input-output)
      * \param basis RingBuffer of basis vectors
      * \param coeffs array of coefficients of basis vectors
      * \param nHist number of histories stored at this iteration
      */
      void addHistories(FieldCPU& trial, 
                        RingBuffer<FieldCPU> const & basis, 
                        DArray<double> coeffs, 
                        int nHist);

      /**
      * Add predicted error to field trial.
      * 
      * \param fieldTrial trial field (in-out)
      * \param resTrial predicted error for current trial
      * \param lambda Anderson-Mixing mixing 
      */
      void addPredictedError(FieldCPU& fieldTrial, 
                             FieldCPU const & resTrial, 
                             double lambda);

      /**
      * Does the system has an initial guess for the field?
      */
      bool hasInitialGuess();
     
      /** 
      * Compute and returns the number of elements in field vector.
      *
      * Called during allocation and then stored.
      */
      int nElements();

      /**
      * Gets the current field vector from the system.
      * 
      * \param curr current field vector
      */ 
      void getCurrent(FieldCPU& curr);

      /**
      * Have the system perform a computation using new field.
      *
      * Solves the modified diffusion equations, computes concentrations,
      * and optionally computes stress components.
      */
      void evaluate();

      /**
      * Compute the residual vector.
      *
      * \param resid current residual vector value
      */
      void getResidual(FieldCPU& resid);

      /**
      * Updates the system field with the new trial field.
      *
      * \param newGuess trial field vector
      */
      void update(FieldCPU& newGuess);

      /**
      * Outputs relevant system details to the iteration log.
      */
      void outputToLog();

   };

} // namespace Pspc
} // namespace Pscf
#endif<|MERGE_RESOLUTION|>--- conflicted
+++ resolved
@@ -50,15 +50,7 @@
       */
       void readParameters(std::istream& in);
 
-<<<<<<< HEAD
-      /**
-      * Is the unit cell flexible ?
-      */
-      const bool isFlexible() 
-      {  return isFlexible_;}
-
-=======
->>>>>>> d9f4064c
+      // Inherited public member functions
       using AmIteratorTmpl<Iterator<D>,FieldCPU>::setup;
       using AmIteratorTmpl<Iterator<D>,FieldCPU>::solve;
       using AmIteratorTmpl<Iterator<D>,FieldCPU>::maskField;
@@ -72,7 +64,8 @@
       using Iterator<D>::setFlexibleParams;
 
    protected:
-   
+  
+      // Inherited protected members 
       using ParamComposite::readOptional;
       using Iterator<D>::system;
       using Iterator<D>::isFlexible_;
