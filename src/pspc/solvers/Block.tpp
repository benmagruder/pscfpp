#ifndef PSPC_BLOCK_TPP
#define PSPC_BLOCK_TPP

/*
* PSCF - Polymer Self-Consistent Field Theory
*
* Copyright 2016 - 2019, The Regents of the University of Minnesota
* Distributed under the terms of the GNU General Public License.
*/

#include "Block.h"
#include <pscf/mesh/Mesh.h>
#include <pscf/mesh/MeshIterator.h>
#include <pscf/crystal/UnitCell.h>
#include <pscf/crystal/shiftToMinimum.h>
#include <pscf/math/IntVec.h>
#include <util/containers/DMatrix.h>
#include <util/containers/DArray.h>
#include <util/containers/FArray.h>
#include <util/containers/FSArray.h>

namespace Pscf {
namespace Pspc {

   using namespace Util;

   /*
   * Constructor.
   */
   template <int D>
   Block<D>::Block()
    : meshPtr_(0),
      kMeshDimensions_(0),
      ds_(0.0),
      ns_(0)
   {
      propagator(0).setBlock(*this);
      propagator(1).setBlock(*this);
   }

   /*
   * Destructor.
   */
   template <int D>
   Block<D>::~Block()
   {}

   template <int D>
   void Block<D>::setDiscretization(double ds, const Mesh<D>& mesh)
   {
      UTIL_CHECK(mesh.size() > 1);
      UTIL_CHECK(ds > 0.0);

      // Set association to mesh
      meshPtr_ = &mesh;

      // Set contour length discretization
      int tempNs;
<<<<<<< HEAD
      tempNs = (floor(length()/(2.0 *ds) + 0.5)); //finds the closest integer
      if (tempNs == 0) {
         tempNs = 1;
      } 
      ds_ = (length()/double(tempNs * 2.0));
      ns_ = (2 * tempNs) + 1;

      // ns_ is the number of grid points, ns_-1 is number of intervals which should be even

      std::cout<<"Number of blocks = "<<(ns_-1)<<" and Delta s for this block = "<<ds_<<std::endl;
=======
      tempNs = floor( length()/(2.0 *ds) + 0.5 );
      if (tempNs == 0) {
         tempNs = 1;
      }
      ns_ = 2*tempNs + 1;
      ds_ = length()/double(ns_-1);
>>>>>>> 71584a3f

      fft_.setup(mesh.dimensions());

      // Compute Fourier space kMeshDimensions_
      for (int i = 0; i < D; ++i) {
         if (i < D - 1) {
            kMeshDimensions_[i] = mesh.dimensions()[i];
         } else {
            kMeshDimensions_[i] = mesh.dimensions()[i]/2 + 1;
         }
      }

      // Set number kSize_ of points in k-space mesh
      int kSize_ = 1;
      for (int i = 0; i < D; ++i) {
           kSize_ *= kMeshDimensions_[i];
      }

      // Allocate work arrays for MDE solution
      expKsq_.allocate(kMeshDimensions_);
      expKsq2_.allocate(kMeshDimensions_);
      expW_.allocate(mesh.dimensions());
      expW2_.allocate(mesh.dimensions());
      qr_.allocate(mesh.dimensions());
      qk_.allocate(mesh.dimensions());
      qr2_.allocate(mesh.dimensions());
      qk2_.allocate(mesh.dimensions());
      qf_.allocate(mesh.dimensions());

      // Allocate work array for stress calculation
      dGsq_.allocate(kSize_, 6);

      // Allocate memory for solutions to MDE
      propagator(0).allocate(ns_, mesh);
      propagator(1).allocate(ns_, mesh);
      cField().allocate(mesh.dimensions());

   }

   /*
   * Set or reset the the block length.
   */
   template <int D>
   void Block<D>::setLength(double length)
   {
      BlockDescriptor::setLength(length);
      if (ns_ > 1) {
         ds_ = length/double(ns_ - 1);
      }
      // Note that ns_ is initialized to zero and that ns_ and ds_
      // are first assigned values in Block<D>::setDiscretiziation.
      // The value of ds_ will thus be re-computed here only if this
      // function is called after setDiscretization, as in a sweep.
   }

   /*
   * Setup data that depend on the unit cell parameters.
   */
   template <int D>
   void
   Block<D>::setupUnitCell(const UnitCell<D>& unitCell)
   {

      // Set association to unitCell
      unitCellPtr_ = &unitCell;

      MeshIterator<D> iter;
      // std::cout << "kDimensions = " << kMeshDimensions_ << std::endl;
      iter.setDimensions(kMeshDimensions_);
      IntVec<D> G, Gmin;
      double Gsq;
      double factor = -1.0*kuhn()*kuhn()*ds_/6.0;
      int i;
      for (iter.begin(); !iter.atEnd(); ++iter) {
         i = iter.rank();
         G = iter.position();
         Gmin = shiftToMinimum(G, mesh().dimensions(), unitCell);
         Gsq = unitCell.ksq(Gmin);
         expKsq_[i] = exp(Gsq*factor);
         expKsq2_[i] = exp(Gsq*factor*0.5);
      }

   }

   /*
   * Setup the contour length step algorithm.
   */
   template <int D>
   void
   Block<D>::setupSolver(Block<D>::WField const& w)
   {
      // Preconditions
      int nx = mesh().size();
      UTIL_CHECK(nx > 0);

      // Populate expW_
      int i;
      // std::cout << std::endl;
      for (i = 0; i < nx; ++i) {
         expW_[i] = exp(-0.5*w[i]*ds_);
         expW2_[i] = exp(-0.5*0.5*w[i]*ds_);
      }

   }

   /*
   * Integrate to calculate monomer concentration for this block
   */
   template <int D>
   void Block<D>::computeConcentration(double prefactor)
   {
      // Preconditions
      int nx = mesh().size();
      UTIL_CHECK(nx > 0);
      UTIL_CHECK(ns_ > 0);
      UTIL_CHECK(ds_ > 0);
      UTIL_CHECK(propagator(0).isAllocated());
      UTIL_CHECK(propagator(1).isAllocated());
      UTIL_CHECK(cField().capacity() == nx)

      // Initialize cField to zero at all points
      int i;
      for (i = 0; i < nx; ++i) {
         cField()[i] = 0.0;
      }

      Propagator<D> const & p0 = propagator(0);
      Propagator<D> const & p1 = propagator(1);

      // Evaluate unnormalized integral
      for(i = 0; i < nx; ++i) {
         cField()[i] += p0.q(0)[i]*p1.q(ns_ - 1)[i];
         cField()[i] += p0.q(ns_ -1)[i]*p1.q(0)[i];
      }

      //odd indices
      for(int j = 1; j < (ns_ -1); j += 2) {
         for(int i = 0; i < nx; ++i) {
            cField()[i] += p0.q(j)[i] * p1.q(ns_ - 1 - j)[i] * 4.0;
         }
      }

      //even indices
      for(int j = 2; j < (ns_ -2); j += 2) {
         for(int i = 0; i < nx; ++i) {
            cField()[i] += p0.q(j)[i] * p1.q(ns_ - 1 - j)[i] * 2.0;
         }
      }

      prefactor *= ds_ / 3.0;
      for (i = 0; i < nx; ++i) {
         cField()[i] *= prefactor;
      }

   }

   /*
   * Integrate to Stress exerted by the chain for this block
   */
   template <int D>
   void Block<D>::computeStress(double prefactor)
   {
      // Preconditions
      int nx = mesh().size();
      UTIL_CHECK(nx > 0);
      UTIL_CHECK(ns_ > 0);
      UTIL_CHECK(ds_ > 0);
      UTIL_CHECK(propagator(0).isAllocated());
      UTIL_CHECK(propagator(1).isAllocated());

      stress_.clear();

      double dels, normal, increment;
      int r, c, m;

      normal = 3.0*6.0;

      int kSize_ = 1;
      for (int i = 0; i < D; ++i) {
           kSize_ *= kMeshDimensions_[i];
      }
      r = unitCellPtr_->nParameter();
      c = kSize_;

      FSArray<double, 6> dQ;

      // Initialize work array and stress_ to zero at all points
      int i;
      for (i = 0; i < r; ++i) {
         dQ.append(0.0);
         stress_.append(0.0);
      }

      computedGsq();

      Propagator<D> const & p0 = propagator(0);
      Propagator<D> const & p1 = propagator(1);

      // Evaluate unnormalized integral
      for (int j = 0; j < ns_ ; ++j) {

           qr_ = p0.q(j);
           fft_.forwardTransform(qr_, qk_);

           qr2_ = p1.q(ns_ - 1 - j);
           fft_.forwardTransform(qr2_, qk2_);

           dels = ds_;

           if (j != 0 && j != ns_ - 1) {
              if (j % 2 == 0) {
                 dels = dels*2.0;
              } else {
                 dels = dels*4.0;
              }
           }

           for (int n = 0; n < r ; ++n) {
              increment = 0;

              for (m = 0; m < c ; ++m) {
                 double prod = 0;
                 prod = (qk2_[m][0] * qk_[m][0]) + (qk2_[m][1] * qk_[m][1]);
                 prod *= dGsq_(m,n);
                 increment += prod;
              }
              increment = (increment * kuhn() * kuhn() * dels)/normal;
              dQ [n] = dQ[n]-increment;
           }
      }

      // Normalize
      for (i = 0; i < r; ++i) {
         stress_[i] = stress_[i] - (dQ[i] * prefactor);
      }

   }

   /*
   * Compute dGsq_
   */
   template <int D>
   void Block<D>::computedGsq()
   {
      IntVec<D> temp;
      IntVec<D> vec;
      IntVec<D> Partner;
      MeshIterator<D> iter;
      iter.setDimensions(kMeshDimensions_);

      for (int n = 0; n < unitCellPtr_->nParameter() ; ++n) {
         for (iter.begin(); !iter.atEnd(); ++iter) {
            temp = iter.position();
            vec = shiftToMinimum(temp, mesh().dimensions(), *unitCellPtr_);
            dGsq_(iter.rank(), n) = unitCellPtr_->dksq(vec, n);
            for (int p = 0; p < D; ++p) {
               if (temp [p] != 0) {
                  Partner[p] = mesh().dimensions()[p] - temp[p];
               } else {
                  Partner[p] = 0;
               }
            }
            if (Partner[D-1] > kMeshDimensions_[D-1]) {
               dGsq_(iter.rank(), n) *= 2;
            }
         }
      }
   }

   /*
   * Propagate solution by one step.
   */
   template <int D>
   void Block<D>::step(QField const & q, QField& qNew)
   {
      // Check real-space mesh sizes`
      int nx = mesh().size();
      UTIL_CHECK(nx > 0);
      UTIL_CHECK(q.isAllocated());
      UTIL_CHECK(qNew.isAllocated());
      UTIL_CHECK(q.capacity() == nx);
      UTIL_CHECK(qNew.capacity() == nx);
      UTIL_CHECK(qr_.capacity() == nx);
      UTIL_CHECK(expW_.capacity() == nx);

      // Fourier-space mesh sizes
      int nk = qk_.capacity();
      UTIL_CHECK(expKsq_.capacity() == nk);

      // Apply pseudo-spectral algorithm
      int i;
      for (i = 0; i < nx; ++i) {
         qr_[i] = q[i]*expW_[i];
         qr2_[i] = q[i]*expW2_[i];
      }
      fft_.forwardTransform(qr_, qk_);
      fft_.forwardTransform(qr2_, qk2_);
      for (i = 0; i < nk; ++i) {
         qk_[i][0] *= expKsq_[i];
         qk_[i][1] *= expKsq_[i];
         qk2_[i][0] *= expKsq2_[i];
         qk2_[i][1] *= expKsq2_[i];
      }
      fft_.inverseTransform(qk_, qr_);
      fft_.inverseTransform(qk2_, qr2_);
      for (i = 0; i < nx; ++i) {
         qf_[i] = qr_[i]*expW_[i];
         qr2_[i] = qr2_[i]*expW_[i];
      }

      fft_.forwardTransform(qr2_, qk2_);
      for (i = 0; i < nk; ++i) {
         qk2_[i][0] *= expKsq2_[i];
         qk2_[i][1] *= expKsq2_[i];
      }
      fft_.inverseTransform(qk2_, qr2_);
      for (i = 0; i < nx; ++i) {
         qr2_[i] = qr2_[i]*expW2_[i];
      }
      for (i = 0; i < nx; ++i) {
         qNew[i] = (4.0*qr2_[i] - qf_[i])/3.0;
      }
   }

}
}
#endif<|MERGE_RESOLUTION|>--- conflicted
+++ resolved
@@ -56,25 +56,12 @@
 
       // Set contour length discretization
       int tempNs;
-<<<<<<< HEAD
-      tempNs = (floor(length()/(2.0 *ds) + 0.5)); //finds the closest integer
-      if (tempNs == 0) {
-         tempNs = 1;
-      } 
-      ds_ = (length()/double(tempNs * 2.0));
-      ns_ = (2 * tempNs) + 1;
-
-      // ns_ is the number of grid points, ns_-1 is number of intervals which should be even
-
-      std::cout<<"Number of blocks = "<<(ns_-1)<<" and Delta s for this block = "<<ds_<<std::endl;
-=======
       tempNs = floor( length()/(2.0 *ds) + 0.5 );
       if (tempNs == 0) {
          tempNs = 1;
       }
       ns_ = 2*tempNs + 1;
       ds_ = length()/double(ns_-1);
->>>>>>> 71584a3f
 
       fft_.setup(mesh.dimensions());
 
