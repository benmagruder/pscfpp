#ifndef PSPG_SYSTEM_TPP
#define PSPG_SYSTEM_TPP

/*
* PSCF - Polymer Self-Consistent Field Theory
*
* Copyright 2016 - 2019, The Regents of the University of Minnesota
* Distributed under the terms of the GNU General Public License.
*/

#include "System.h"
#include <pspg/math/GpuResources.h>
#include <pspg/iterator/Iterator.h>
#include <pspg/iterator/IteratorFactory.h>

#include <pscf/inter/ChiInteraction.h>
#include <pscf/crystal/shiftToMinimum.h>
#include <pscf/homogeneous/Clump.h>

#include <util/param/BracketPolicy.h>
#include <util/format/Str.h>
#include <util/format/Int.h>
#include <util/format/Dbl.h>

//#include <iomanip>
#include <string>
#include <getopt.h>

namespace Pscf {
namespace Pspg
{

   using namespace Util;

   /*
   * Constructor.
   */
   template <int D>
   System<D>::System()
    : mixture_(),
      domain_(),
      fileMaster_(),
      homogeneous_(),
      interactionPtr_(0),
      iteratorPtr_(0),
      iteratorFactoryPtr_(0),
      wavelistPtr_(0),
      //sweepPtr_(0),
      //sweepFactoryPtr_(0),
      wFields_(),
      cFields_(),
      f_(),
      c_(),
      fHelmholtz_(0.0),
      pressure_(0.0),
      hasMixture_(false),
      isAllocated_(false),
      hasWFields_(false),
      hasCFields_(false)
      // hasSweep_(0)
   {
      setClassName("System");
      domain_.setFileMaster(fileMaster_);

      interactionPtr_ = new ChiInteraction();
      iteratorFactoryPtr_ = new IteratorFactory<D>(*this);
      wavelistPtr_ = new WaveList<D>();

      BracketPolicy::set(BracketPolicy::Optional);

      ThreadGrid::init();

      // sweepFactoryPtr_ = new SweepFactory(*this);
   }

   /*
   * Destructor.
   */
   template <int D>
   System<D>::~System()
   {
      if (interactionPtr_) {
         delete interactionPtr_;
      }
      if (iteratorPtr_) {
         delete iteratorPtr_;
      }
      if (iteratorFactoryPtr_) {
         delete iteratorFactoryPtr_;
      }
      if (wavelistPtr_) {
         delete wavelistPtr_;
      }
      if (isAllocated_) {
         delete[] kernelWorkSpace_;
         cudaFree(d_kernelWorkSpace_);
      }
   }

   /*
   * Process command line options.
   */
   template <int D>
   void System<D>::setOptions(int argc, char **argv)
   {
      bool eflag = false;  // echo
      bool pFlag = false;  // param file
      bool cFlag = false;  // command file
      bool iFlag = false;  // input prefix
      bool oFlag = false;  // output prefix
      bool tFlag = false;  // GPU input threads (maximum number of threads per block)
      char* pArg = 0;
      char* cArg = 0;
      char* iArg = 0;
      char* oArg = 0;
      int tArg = 0;

      // Read program arguments
      int c;
      opterr = 0;
      while ((c = getopt(argc, argv, "er:p:c:i:o:t:")) != -1) {
         switch (c) {
         case 'e':
            eflag = true;
            break;
         case 'p': // parameter file
            pFlag = true;
            pArg  = optarg;
            break;
         case 'c': // command file
            cFlag = true;
            cArg  = optarg;
            break;
         case 'i': // input prefix
            iFlag = true;
            iArg  = optarg;
            break;
         case 'o': // output prefix
            oFlag = true;
            oArg  = optarg;
            break;
         case 't': //number of threads per block, user set
            tArg = atoi(optarg);
            tFlag = true;
            break;
         case '?':
           Log::file() << "Unknown option -" << optopt << std::endl;
           UTIL_THROW("Invalid command line option");
         }
      }

      // Set flag to echo parameters as they are read.
      if (eflag) {
         Util::ParamComponent::setEcho(true);
      }

      // If option -p, set parameter file name
      if (pFlag) {
         fileMaster().setParamFileName(std::string(pArg));
      }

      // If option -c, set command file name
      if (cFlag) {
         fileMaster().setCommandFileName(std::string(cArg));
      }

      // If option -i, set path prefix for input files
      if (iFlag) {
         fileMaster().setInputPrefix(std::string(iArg));
      }

      // If option -o, set path prefix for output files
      if (oFlag) {
         fileMaster().setOutputPrefix(std::string(oArg));
      }

      // If option -t, set the threads per block.
      if (tFlag) {
         ThreadGrid::setThreadsPerBlock(tArg);
      }

   }

   /*
   * Read parameters and initialize.
   */
   template <int D>
   void System<D>::readParameters(std::istream& in)
   {

      readParamComposite(in, mixture());
      hasMixture_ = true;

      int nm = mixture().nMonomer();
      int np = mixture().nPolymer();
      int ns = mixture().nSolvent();

      // Initialize homogeneous object
      homogeneous_.setNMolecule(np+ns);
      homogeneous_.setNMonomer(nm);
      initHomogeneous();

      // Read interaction (i.e., chi parameters)
      interaction().setNMonomer(mixture().nMonomer());
      readParamComposite(in, interaction());

      readParamComposite(in, domain_);

      mixture().setMesh(mesh());

      // Construct wavelist
      wavelist().allocate(mesh(), unitCell());
      wavelist().computeMinimumImages(mesh(), unitCell());
      mixture().setupUnitCell(unitCell(), wavelist());

      // Allocate memory for w and c fields
      allocate();

      // Initialize iterator through the factory and mediator
      std::string className;
      bool isEnd;
      iteratorPtr_= iteratorFactoryPtr_->readObject(in, *this, className, isEnd);
      if (!iteratorPtr_) {
         std::string msg = "Unrecognized Iterator subclass name ";
         msg += className;
         UTIL_THROW(msg.c_str());
      }
      iterator().setup();
   }

   /*
   * Read parameter file (including open and closing brackets).
   */
   template <int D>
   void System<D>::readParam(std::istream& in)
   {
      readBegin(in, className().c_str());
      readParameters(in);
      readEnd(in);
   }

   /*
   * Read default parameter file.
   */
   template <int D>
   void System<D>::readParam()
   {  readParam(fileMaster().paramFile()); }

   /*
   * Allocate memory for fields.
   */
   template <int D>
   void System<D>::allocate()
   {
      // Preconditions
      UTIL_CHECK(hasMixture_);

      // Allocate wFields and cFields
      int nMonomer = mixture().nMonomer();
      wFields_.allocate(nMonomer);
      wFieldsRGrid_.allocate(nMonomer);
      wFieldsKGrid_.allocate(nMonomer);

      cFields_.allocate(nMonomer);
      cFieldsRGrid_.allocate(nMonomer);
      cFieldsKGrid_.allocate(nMonomer);

      tmpFields_.allocate(nMonomer);
      tmpFieldsRGrid_.allocate(nMonomer);
      tmpFieldsKGrid_.allocate(nMonomer);

      int nBasis = basis().nBasis();
      for (int i = 0; i < nMonomer; ++i) {
         wField(i).allocate(nBasis);
         wFieldRGrid(i).allocate(mesh().dimensions());
         wFieldKGrid(i).allocate(mesh().dimensions());

         cField(i).allocate(nBasis);
         cFieldRGrid(i).allocate(mesh().dimensions());
         cFieldKGrid(i).allocate(mesh().dimensions());

         tmpFields_[i].allocate(nBasis);
         tmpFieldsRGrid_[i].allocate(mesh().dimensions());
         tmpFieldsKGrid_[i].allocate(mesh().dimensions());
      }

      workArray.allocate(mesh().size());
      ThreadGrid::setThreadsLogical(mesh().size());

      cudaMalloc((void**)&d_kernelWorkSpace_,
                 ThreadGrid::nBlocks() * sizeof(cudaReal));
      kernelWorkSpace_ = new cudaReal[ThreadGrid::nBlocks()];

      isAllocated_ = true;
   }

   /*
   * Read a filename string and echo to log file (used in readCommands).
   */
   template <int D>
   void System<D>::readEcho(std::istream& in, std::string& string) const
   {
      in >> string;
      Log::file() << " " << Str(string, 20) << std::endl;
   }

   /*
   * Read and execute commands from a specified command file.
   */
   template <int D>
   void System<D>::readCommands(std::istream &in)
   {
      UTIL_CHECK(isAllocated_);
      std::string command, filename, inFileName, outFileName;

      bool readNext = true;
      while (readNext) {

         in >> command;
         Log::file() << command << std::endl;

         if (command == "FINISH") {
            Log::file() << std::endl;
            readNext = false;
         } else
         if (command == "READ_W_BASIS") {
            readEcho(in, filename);
            fieldIo().readFieldsBasis(filename, wFields(), domain_.unitCell());
            fieldIo().convertBasisToRGrid(wFields(), wFieldsRGrid());
            hasWFields_ = true;

         } else
         if (command == "READ_W_RGRID") {
            readEcho(in, filename);
            fieldIo().readFieldsRGrid(filename, wFieldsRGrid(), domain_.unitCell());
            hasWFields_ = true;

         } else
         if (command == "COMPUTE") {
            // Read w (chemical potential fields) if not done previously
            if (!hasWFields_) {
               readEcho(in, filename);
               readWBasis(filename);
            }
            // Solve the modified diffusion equation, without iteration
            compute();
         } else
         if (command == "ITERATE") {
            // Read w (chemical potential) fields if not done previously
            if (!hasWFields_) {
               readEcho(in, filename);
               readWBasis(filename);
            }
            // Attempt iteration to convergence
            int fail = iterate();
            if (fail) {
               readNext = false;
            }
         } else
         if (command == "WRITE_W_BASIS") {
            UTIL_CHECK(hasWFields_);
            readEcho(in, filename);
            fieldIo().convertRGridToBasis(wFieldsRGrid(), wFields());
            fieldIo().writeFieldsBasis(filename, wFields(), unitCell());
         } else
         if (command == "WRITE_W_RGRID") {
            UTIL_CHECK(hasWFields_);
            readEcho(in, filename);
            fieldIo().writeFieldsRGrid(filename, wFieldsRGrid(), unitCell());
         } else
         if (command == "WRITE_C_BASIS") {
            UTIL_CHECK(hasCFields_);
            readEcho(in, filename);
            fieldIo().convertRGridToBasis(cFieldsRGrid(), cFields());
            fieldIo().writeFieldsBasis(filename, cFields(), unitCell());
         } else
         if (command == "WRITE_C_RGRID") {
            UTIL_CHECK(hasCFields_);
            readEcho(in, filename);
            fieldIo().writeFieldsRGrid(filename, cFieldsRGrid(), unitCell());
         } else
         if (command == "WRITE_C_BLOCK_RGRID") {
            readEcho(in, filename);
            writeBlockCRGrid(filename);
         } else
         if (command == "WRITE_PROPAGATOR") {
            int polymerID, blockID;
            readEcho(in, filename);
            in >> polymerID;
            in >> blockID;
            Log::file() << Str("polymer ID   ", 21) << polymerID << "\n"
                        << Str("block ID   ", 21) << blockID << std::endl;
            writePropagatorRGrid(filename, polymerID, blockID);
         } else
         if (command == "WRITE_DATA") {
            readEcho(in, filename);
            writeData(filename);
         } else
         if (command == "BASIS_TO_RGRID") {
            hasCFields_ = false;
            readEcho(in, inFileName);
            readEcho(in, outFileName);

            UnitCell<D> tmpUnitCell;
            fieldIo().readFieldsBasis(inFileName, cFields(), tmpUnitCell);
            fieldIo().convertBasisToRGrid(cFields(), cFieldsRGrid());
            fieldIo().writeFieldsRGrid(outFileName, cFieldsRGrid(), tmpUnitCell);
         } else
         if (command == "RGRID_TO_BASIS") {
            hasCFields_ = false;
            readEcho(in, inFileName);
            readEcho(in, outFileName);

            UnitCell<D> tmpUnitCell;
            fieldIo().readFieldsRGrid(inFileName, cFieldsRGrid(), tmpUnitCell);
            fieldIo().convertRGridToBasis(cFieldsRGrid(), cFields());
            fieldIo().writeFieldsBasis(outFileName, cFields(), tmpUnitCell);

         } else
         if (command == "KGRID_TO_RGRID") {
            hasCFields_ = false;

            // Read from file in k-grid format
            readEcho(in, inFileName);
            readEcho(in, outFileName);
            UnitCell<D> tmpUnitCell;
            fieldIo().readFieldsKGrid(inFileName, cFieldsKGrid(), tmpUnitCell);
            // Use FFT to convert k-grid r-grid
            for (int i = 0; i < mixture().nMonomer(); ++i) {
               fft().inverseTransform(cFieldKGrid(i), cFieldRGrid(i));
            }
            // Write to file in r-grid format
            fieldIo().writeFieldsRGrid(outFileName, cFieldsRGrid(), tmpUnitCell);

         } else
         if (command == "RHO_TO_OMEGA") {

            // GPU resources
            int nBlocks, nThreads;
            ThreadGrid::setThreadsLogical(mesh().size(), nBlocks, nThreads);

            // Read c field file in r-grid format
            readEcho(in, inFileName);
            readEcho(in, outFileName);

            fieldIo().readFieldsRGrid(inFileName, cFieldsRGrid(), domain_.unitCell());

            // Compute w fields, excluding Lagrange multiplier contribution
            //code is bad here, `mangled' access of data in array
            for (int i = 0; i < mixture().nMonomer(); ++i) {
               assignUniformReal<<<nBlocks, nThreads>>>
                   (wFieldRGrid(i).cDField(), 0, mesh().size());
            }
            for (int i = 0; i < mixture().nMonomer(); ++i) {
               for (int j = 0; j < mixture().nMonomer(); ++j) {
                  pointWiseAddScale<<<nBlocks, nThreads>>>
                      (wFieldRGrid(i).cDField(), cFieldRGrid(j).cDField(),
                       interaction().chi(i,j), mesh().size());
               }
            }

            // Write w fields to file in r-grid format
            fieldIo().writeFieldsRGrid(outFileName, wFieldsRGrid(), unitCell());

         } else {

            Log::file() << "  Error: Unknown command  " << command << std::endl;
            readNext = false;

         }
      }
   }

   /*
   * Read and execute commands from the default command file.
   */
   template <int D>
   void System<D>::readCommands()
   {
      if (fileMaster().commandFileName().empty()) {
         UTIL_THROW("Empty command file name");
      }
      readCommands(fileMaster().commandFile());
   }

   /*
   * Initialize Pscf::Homogeneous::Mixture homogeneous_ member.
   */
   template <int D>
   void System<D>::initHomogeneous()
   {

      // Set number of molecular species and monomers
      int nm = mixture().nMonomer();
      int np = mixture().nPolymer();
      int ns = mixture().nSolvent();

      UTIL_CHECK(homogeneous_.nMolecule() == np + ns);
      UTIL_CHECK(homogeneous_.nMonomer() == nm);

      // Allocate c_ work array, if necessary
      if (c_.isAllocated()) {
         UTIL_CHECK(c_.capacity() == nm);
      } else {
         c_.allocate(nm);
      }

      int i;   // molecule index
      int j;   // monomer index
      int k;   // block or clump index
      int nb;  // number of blocks
      int nc;  // number of clumps

      // Loop over polymer molecule species
      if (np > 0) {
         for (i = 0; i < np; ++i) {

            // Initial array of clump sizes
            for (j = 0; j < nm; ++j) {
               c_[j] = 0.0;
            }

            // Compute clump sizes for all monomer types.
            nb = mixture_.polymer(i).nBlock();
            for (k = 0; k < nb; ++k) {
               Block<D>& block = mixture_.polymer(i).block(k);
               j = block.monomerId();
               c_[j] += block.length();
            }

            // Count the number of clumps of nonzero size
            nc = 0;
            for (j = 0; j < nm; ++j) {
               if (c_[j] > 1.0E-8) {
                  ++nc;
               }
            }
            homogeneous_.molecule(i).setNClump(nc);

            // Set clump properties for this Homogeneous::Molecule
            k = 0; // Clump index
            for (j = 0; j < nm; ++j) {
               if (c_[j] > 1.0E-8) {
                  homogeneous_.molecule(i).clump(k).setMonomerId(j);
                  homogeneous_.molecule(i).clump(k).setSize(c_[j]);
                  ++k;
               }
            }
            homogeneous_.molecule(i).computeSize();

         }
      }

      // Add solvent contributions
      if (ns > 0) {
         double size;
         int monomerId;
         for (int is = 0; is < ns; ++is) {
            i = is + np;
            monomerId = mixture_.solvent(is).monomerId();
            size = mixture_.solvent(is).size();
            homogeneous_.molecule(i).setNClump(1);
            homogeneous_.molecule(i).clump(0).setMonomerId(monomerId);
            homogeneous_.molecule(i).clump(0).setSize(size);
            homogeneous_.molecule(i).computeSize();
         }
      }
   }

   /*
   * Compute Helmoltz free energy and pressure
   */
   template <int D>
   void System<D>::computeFreeEnergy()
   {
      UTIL_CHECK(hasWFields_);
      UTIL_CHECK(hasCFields_);

      // Initialize to zero
      fHelmholtz_ = 0.0;

      double phi, mu;
      int np = mixture_.nPolymer();
      int ns = mixture_.nSolvent();

      // Compute polymer ideal gas contributions to fHelhmoltz_
      if (np > 0) {
         Polymer<D>* polymerPtr;
         double phi, mu, length;
         int np = mixture().nPolymer();
         for (int i = 0; i < np; ++i) {
            polymerPtr = &mixture().polymer(i);
            phi = polymerPtr->phi();
            mu = polymerPtr->mu();
            // Recall: mu = ln(phi/q)
            length = polymerPtr->length();
            if (phi > 1E-08) {
               fHelmholtz_ += phi*( mu - 1.0 )/length;
            }
         }
      }

      // Compute solvent ideal gas contributions to fHelhmoltz_
      if (ns > 0) {
         Solvent<D>* solventPtr;
         double size;
         for (int i = 0; i < ns; ++i) {
            solventPtr = &mixture_.solvent(i);
            phi = solventPtr->phi();
            mu = solventPtr->mu();
            size = solventPtr->size();
            if (phi > 1E-08) {
               fHelmholtz_ += phi*( mu - 1.0 )/size;
            }
         }
      }

      int nm  = mixture().nMonomer();
      int nx = mesh().size();

      // GPU resources
      int nBlocks, nThreads;
      ThreadGrid::setThreadsLogical(nx, nBlocks, nThreads);

      // Compute Legendre transform subtraction
      double temp = 0.0;
      for (int i = 0; i < nm; i++) {
         pointWiseBinaryMultiply<<<nBlocks,nThreads>>>
             (wFieldsRGrid_[i].cDField(), cFieldsRGrid_[i].cDField(),
              workArray.cDField(), nx);
         temp += gpuSum(workArray.cDField(),nx) / double(nx);
      }
      fHelmholtz_ -= temp;

      // Compute excess interaction free energy
      for (int i = 0; i < nm; ++i) {
         for (int j = i + 1; j < nm; ++j) {
           assignUniformReal<<<nBlocks, nThreads>>>
               (workArray.cDField(), interaction().chi(i, j), nx);
           inPlacePointwiseMul<<<nBlocks, nThreads>>>
               (workArray.cDField(), cFieldsRGrid_[i].cDField(), nx);
           inPlacePointwiseMul<<<nBlocks, nThreads>>>
               (workArray.cDField(), cFieldsRGrid_[j].cDField(), nx);
           fHelmholtz_ += gpuSum(workArray.cDField(), nx) / double(nx);
         }
      }

      // Initialize pressure
      pressure_ = -fHelmholtz_;

      // Polymer corrections to pressure
      if (np > 0) {
         Polymer<D>* polymerPtr;
         double length;
         for (int i = 0; i < np; ++i) {
            polymerPtr = &mixture_.polymer(i);
            phi = polymerPtr->phi();
            mu = polymerPtr->mu();
            length = polymerPtr->length();
            if (phi > 1E-08) {
               pressure_ += mu * phi /length;
            }
         }
      }

      // Solvent corrections to pressure
      if (ns > 0) {
         Solvent<D>* solventPtr;
         double size;
         for (int i = 0; i < ns; ++i) {
            solventPtr = &mixture_.solvent(i);
            phi = solventPtr->phi();
            mu = solventPtr->mu();
            size = solventPtr->size();
            if (phi > 1E-08) {
               pressure_ += mu * phi /size;
            }
         }
      }

   }


   template <int D>
   void System<D>::outputThermo(std::ostream& out)
   {
      out << std::endl;
      out << "fHelmholtz    " << Dbl(fHelmholtz(), 18, 11) << std::endl;
      out << "pressure      " << Dbl(pressure(), 18, 11) << std::endl;
      out << std::endl;

      int np = mixture_.nPolymer();
      int ns = mixture_.nSolvent();

      if (np > 0) {
         out << "Polymers:" << std::endl;
         out << "     "
             << "        phi         "
             << "        mu          "
             << std::endl;
         for (int i = 0; i < np; ++i) {
            out << Int(i, 5)
                << "  " << Dbl(mixture_.polymer(i).phi(),18, 11)
                << "  " << Dbl(mixture_.polymer(i).mu(), 18, 11)
                << std::endl;
         }
         out << std::endl;
      }

      if (ns > 0) {
         out << "Solvents:" << std::endl;
         out << "     "
             << "        phi         "
             << "        mu          "
             << std::endl;
         for (int i = 0; i < ns; ++i) {
            out << Int(i, 5)
                << "  " << Dbl(mixture_.solvent(i).phi(),18, 11)
                << "  " << Dbl(mixture_.solvent(i).mu(), 18, 11)
                << std::endl;
         }
         out << std::endl;
      }
   }

   /*
   * Set parameters of the associated unit cell.
   */
   template <int D>
   void System<D>::setUnitCell(UnitCell<D> const & unitCell)
   {
      UTIL_CHECK(domain_.unitCell().lattice() == unitCell.lattice());
      domain_.unitCell() = unitCell;
      mixture_.setupUnitCell(unitCell, wavelist());
      wavelist().computedKSq(domain_.unitCell());
   }

   /*
   * Set parameters of the associated unit cell.
   */
   template <int D>
   void System<D>::setUnitCell(FSArray<double, 6> const & parameters)
   {
      UTIL_CHECK(domain_.unitCell().nParameter() == parameters.size());
      domain_.unitCell().setParameters(parameters);
      mixture_.setupUnitCell(domain_.unitCell(), wavelist());
      wavelist().computedKSq(domain_.unitCell());
   }

   /*
   * Read w-field in symmetry adapted basis format.
   */
   template <int D>
   void System<D>::readWBasis(const std::string & filename)
   {
      fieldIo().readFieldsBasis(filename, wFields(), domain_.unitCell());
      fieldIo().convertBasisToRGrid(wFields(), wFieldsRGrid());
      hasWFields_ = true;
      hasCFields_ = false;
   }

   /*
   * Solve MDE for current w-fields, without iteration.
   */
   template <int D>
   void System<D>::compute(bool needStress)
   {
      UTIL_CHECK(hasWFields_);

      // Solve the modified diffusion equation (without iteration)
      mixture().compute(wFieldsRGrid(), cFieldsRGrid());

      // Convert c and w fields from r-grid to basis
      fieldIo().convertRGridToBasis(wFieldsRGrid(), wFields());
      fieldIo().convertRGridToBasis(cFieldsRGrid(), cFields());

      hasCFields_ = true;

      if (needStress) {
         mixture().computeStress(wavelist());
      }
   }

   /*
   * Iteratively solve a SCFT problem for specified parameters.
   */
   template <int D>
   int System<D>::iterate()
   {
      UTIL_CHECK(hasWFields_);
      hasCFields_ = false;

      Log::file() << std::endl;
      Log::file() << std::endl;

      // Call iterator
      int error = iterator().solve();

      hasCFields_ = true;

      // Is this actually necessary? Seemed like it from before.
      fieldIo().convertRGridToBasis(wFieldsRGrid(), wFields());
      fieldIo().convertRGridToBasis(cFieldsRGrid(), cFields());

      if (!error) {
         if (!iterator().isFlexible()) {
            mixture().computeStress(wavelist());
         }
         computeFreeEnergy();
         outputThermo(Log::file());
      }
      return error;
   }

   /*
   * Convert fields from symmetry-adpated basis to real-space grid format.
   */
   template <int D>
   void System<D>::basisToRGrid(const std::string & inFileName,
                                const std::string & outFileName)
   {
      UnitCell<D> tmpUnitCell;
      fieldIo().readFieldsBasis(inFileName, tmpFields_, tmpUnitCell);
      fieldIo().convertBasisToRGrid(tmpFields_, tmpFieldsRGrid_);
      fieldIo().writeFieldsRGrid(outFileName, tmpFieldsRGrid_, tmpUnitCell);
   }

   /*
   * Write w-fields in symmetry-adapted basis format.
   */
   template <int D>
   void System<D>::writeWBasis(const std::string & filename)
   {
      UTIL_CHECK(hasWFields_);
      fieldIo().writeFieldsBasis(filename, wFields(), unitCell());
   }

   /*
   * Write all concentration fields in symmetry-adapted basis format.
   */
   template <int D>
   void System<D>::writeCBasis(const std::string & filename)
   {
      UTIL_CHECK(hasCFields_);
      fieldIo().writeFieldsBasis(filename, cFields(), unitCell());
   }

   /*
   * Write all concentration fields in real space (r-grid) format, for each
   * block (or solvent) individually rather than for each species.
   */
   template <int D>
   void System<D>::writeBlockCRGrid(const std::string & filename) const
   {
      UTIL_CHECK(hasCFields_);

      // Create and allocate the DArray of fields to be written
      DArray<CField> blockCFields;
      blockCFields.allocate(mixture_.nSolvent() + mixture_.nBlock());
      int n = blockCFields.capacity();
      for (int i = 0; i < n; i++) {
         blockCFields[i].allocate(mesh().dimensions());
      }

      // Get data from Mixture and write to file
      mixture_.createBlockCRGrid(blockCFields);
      fieldIo().writeFieldsRGrid(filename, blockCFields, unitCell());
   }

   /*
   * Write the last time slice of the propagator.
   */
   template <int D>
   void System<D>::writePropagatorRGrid(const std::string & filename, int polymerID, int blockID)
   {
      const cudaReal* d_tailField = mixture_.polymer(polymerID).propagator(blockID, 1).tail();

      // convert this cudaReal pointer to an RDField. Yikes.
      RDField<D> tailField;
      tailField.allocate(mesh().size());
      cudaMemcpy(tailField.cDField(), d_tailField, mesh().size() * sizeof(cudaReal), cudaMemcpyDeviceToDevice);
      // output.
      fieldIo().writeFieldRGrid(filename, tailField, unitCell());
   }

   /*
<<<<<<< HEAD
   * Write all data associated with the converged solution.
   */
   template <int D>
   void System<D>::writeData(const std::string & filename)
   {
      std::ofstream file;
      fileMaster().openOutputFile(filename, file);
      writeParam(file);
      outputThermo(file);
      file.close();
   }

   /*  
=======
>>>>>>> cbf74a47
   * Convert fields from real-space grid to symmetry-adapted basis format.
   */
   template <int D>
   void System<D>::rGridToBasis(const std::string & inFileName,
                                const std::string & outFileName)
   {
      UnitCell<D> tmpUnitCell;
      fieldIo().readFieldsRGrid(inFileName, tmpFieldsRGrid_, tmpUnitCell);
      fieldIo().convertRGridToBasis(tmpFieldsRGrid_, tmpFields_);
      fieldIo().writeFieldsBasis(outFileName, tmpFields_, tmpUnitCell);
   }

} // namespace Pspg
} // namespace Pscf
#endif<|MERGE_RESOLUTION|>--- conflicted
+++ resolved
@@ -884,7 +884,6 @@
    }
 
    /*
-<<<<<<< HEAD
    * Write all data associated with the converged solution.
    */
    template <int D>
@@ -898,8 +897,6 @@
    }
 
    /*  
-=======
->>>>>>> cbf74a47
    * Convert fields from real-space grid to symmetry-adapted basis format.
    */
    template <int D>
