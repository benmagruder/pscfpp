#ifndef RPG_DOMAIN_H
#define RPG_DOMAIN_H

/*
* PSCF - Polymer Self-Consistent Field Theory
*
* Copyright 2015 - 2025, The Regents of the University of Minnesota
* Distributed under the terms of the GNU General Public License.
*/

#include <util/param/ParamComposite.h>     // base class

#include <rpg/field/FieldIo.h>             // member

#include <prdc/cuda/WaveList.h>            // member
#include <prdc/cuda/FFT.h>                 // member
#include <prdc/crystal/Basis.h>            // member
#include <prdc/crystal/SpaceGroup.h>       // member
#include <prdc/crystal/UnitCell.h>         // member

#include <pscf/mesh/Mesh.h>                // member

#include <string>

namespace Pscf {
namespace Rpg {

   using namespace Util;
   using namespace Pscf::Prdc;
   using namespace Pscf::Prdc::Cuda;

   /**
   * Spatial domain and spatial discretization for a periodic structure.
   *
   * A Domain has (among other components):
   *
   *    - a Mesh
   *    - a UnitCell
   *    - a SpaceGroup
   *    - a Basis
   *    - an Fft 
   *    - a WaveList
   *    - a FieldIo
   *    - a lattice system enumeration value
   *    - a groupName string
   *
   * \ingroup Rpg_Field_Module
   */
   template <int D>
   class Domain : public ParamComposite
   {

   public:

      /**
      * Constructor.
      */
      Domain();

      /**
      * Destructor.
      */
      ~Domain();

      /// \name Initialization and Mutators
      //@{

      /**
      * Create association with a FileMaster, needed by FieldIo.
      *
      * \param fileMaster associated FileMaster object.
      */
      void setFileMaster(FileMaster& fileMaster);

      /**
      * Read body of parameter block (without opening and closing lines).
      *
      * \param in input parameter stream
      */
      virtual void readParameters(std::istream& in);

      /**
      * Read initialization data from header of an r-grid field file.
      *
      * This is an alternative to reading the parameter file that is only
      * used for unit testing.  
      *
      * \param in  input parameter stream
      * \param nMonomer  number of monomers in field file (output)
      */
      void readRGridFieldHeader(std::istream& in, int& nMonomer);

      /**
      * Set the unit cell by copying another UnitCell<D> object.
      *
      * The lattice system in the unitCell must match any value that was
      * read from the parameter file. This function initialized the basis
      * if needed.
      *
      * \param unitCell new unit cell
      */
      void setUnitCell(UnitCell<D> const & unitCell);

      /**
      * Set the unit cell state, given the lattice system and parameters.
      *
      * The "lattice" enumeration value must match any value that was
      * read from the parameter file. This function initializes the basis
      * if needed.
      *
      * \param lattice  lattice system
      * \param parameters array of unit cell parameters
      */
      void setUnitCell(typename UnitCell<D>::LatticeSystem lattice,
                       FSArray<double, 6> const & parameters);

      /**
      * Set unit cell parameters.
      *
      * The lattice system must be set to a non-null value on entry. The
      * size of the parameters array must match the number expected for
      * the lattice type. The basis is initialized if needed. 
      *
      * \param parameters array of unit cell parameters
      */
      void setUnitCell(FSArray<double, 6> const & parameters);

      /**
      * Construct basis if not done already.
      */
      void makeBasis();

      //@}
      /// \name Accessors (return objects by reference)
      //@{

      /**
      * Get the UnitCell by non-const reference.
      */
      UnitCell<D>& unitCell();

      /**
      * Get the UnitCell by const reference.
      */
      UnitCell<D> const & unitCell() const;

      /**
      * Get the Mesh by non-const reference.
      */
      Mesh<D>& mesh();

      /**
      * Get the Mesh by const reference.
      */
      Mesh<D> const & mesh() const;

      /**
      * Get the SpaceGroup by const reference.
      */
      SpaceGroup<D> const & group() const;

      /**
      * Get the Basis by non-const reference.
      */
      Basis<D>& basis();

      /**
      * Get the Basis by const reference.
      */
      Basis<D> const & basis() const ;

      /**
      * Get the FFT by non-const reference.
      */
      FFT<D>& fft();

      /**
      * Get the FFT by const reference.
      */
      FFT<D> const & fft() const;

      /**
      * Get the WaveList by non-const reference.
      */
      WaveList<D>& waveList();

      /**
      * Get the WaveList by const reference.
      */
      WaveList<D> const & waveList() const;

      /**
      * Get the FieldIo by non-const reference.
      */
      FieldIo<D>& fieldIo();

      /**
      * Get the FieldIo by const reference.
      */
      FieldIo<D> const & fieldIo() const;

      //@}
      /// \name Accessors (return by value)
      //@{

      /**
      * Get the lattice system (enumeration value).
      */
      typename UnitCell<D>::LatticeSystem lattice() const;
  
      /** 
      * Get the group name.
      */  
      std::string groupName() const;

      /**
      * Has a space group been identified?
      */ 
      bool hasGroup() const;

      /**
      * Has a symmetry-adapted Fourier basis been initialized?
      */ 
      bool hasBasis() const;

      //@}
      /// \name Crystallographic Data Output
      ///@{

      /**
      * Output information about stars and symmetrized basis functions.
      *
      * This function opens a file with the specified filename and then
      * calls Basis::outputStars.
      *
      * \param filename name of output file
      */
      void writeStars(const std::string & filename) const;

      /**
      * Output information about waves.
      *
      * This function opens a file with the specified filename and then
      * calls Basis::outputWaves.
      *
      * \param filename name of output file
      */
      void writeWaves(const std::string & filename) const;

      /**
      * Output all elements of the space group.
      *
      * \param filename name of output file
      */
      void writeGroup(std::string const & filename) const;

      ///@}

   private:

      // Private member variables

      /**
      * Crystallographic unit cell (crystal system and cell parameters).
      */
      UnitCell<D> unitCell_;

      /**
      * Spatial discretization mesh.
      */
      Mesh<D> mesh_;

      /**
      * SpaceGroup object.
      */
      SpaceGroup<D> group_;

      /**
      * Basis object
      */
      Basis<D> basis_;

      /**
      * FFT object.
      */
      FFT<D> fft_;

      /**
      * WaveList object.
      */
      WaveList<D> waveList_;

      /**
      * FieldIo object for field input/output operations
      */
      FieldIo<D> fieldIo_;

      /**
      * Lattice system (enumeration value).
      */
      typename UnitCell<D>::LatticeSystem lattice_;

      /**
      * Group name.
      */
      std::string groupName_;

      /**
      * Pointer to associated FileMaster
      */ 
      FileMaster* fileMasterPtr_;

      /**
      * Has a space group been indentified?
      */
      bool hasGroup_;

      /**
      * Has the domain been initialized?
      */
      bool isInitialized_;

      /**
<<<<<<< HEAD
      * Has this Domain object been initialized?
=======
      * Get the FileMaster by reference (private).
>>>>>>> 43f38e40
      */
      FileMaster const & fileMaster() const
      {
         UTIL_CHECK(fileMasterPtr_);
         return *fileMasterPtr_; 
      }

   };

   // Inline member functions

   // Get the UnitCell by non-const reference.
   template <int D>
   inline UnitCell<D>& Domain<D>::unitCell()
   {  return unitCell_; }

   // Get the UnitCell by const reference.
   template <int D>
   inline UnitCell<D> const & Domain<D>::unitCell() const
   {  return unitCell_; }

   // Get the Mesh by non-const reference.
   template <int D>
   inline Mesh<D>& Domain<D>::mesh()
   {  return mesh_; }

   // Get the Mesh by const reference.
   template <int D>
   inline Mesh<D> const & Domain<D>::mesh() const
   {  return mesh_; }

   // Get the SpaceGroup by const reference.
   template <int D>
   inline SpaceGroup<D> const & Domain<D>::group() const
   {  return group_; }

   // Get the Basis by non-const reference.
   template <int D>
   inline Basis<D>& Domain<D>::basis()
   {  return basis_; }

   // Get the Basis by const reference.
   template <int D>
   inline Basis<D> const & Domain<D>::basis() const
   {  return basis_; }

   // Get the FFT by non-const reference.
   template <int D>
   inline FFT<D>& Domain<D>::fft()
   {  return fft_; }

   // Get the FFT by const reference.
   template <int D>
   inline FFT<D> const & Domain<D>::fft() const
   {  return fft_; }

   // Get the WaveList by non-const reference.
   template <int D>
   inline WaveList<D>& Domain<D>::waveList()
   {  return waveList_; }

   // Get the WaveList by const reference.
   template <int D>
   inline WaveList<D> const & Domain<D>::waveList() const
   {  return waveList_; }

   // Get the FieldIo by non-const reference.
   template <int D>
   inline FieldIo<D>& Domain<D>::fieldIo()
   {  return fieldIo_; }

   // Get the FieldIo by const reference.
   template <int D>
   inline FieldIo<D> const & Domain<D>::fieldIo() const
   {  return fieldIo_; }

   // Get the lattice system enumeration value.
   template <int D>
   inline 
   typename UnitCell<D>::LatticeSystem Domain<D>::lattice() const
   {  return lattice_; }

   // Get the groupName string.
   template <int D>
   inline std::string Domain<D>::groupName() const
   {  return groupName_; }

   // Has a space group been identified?
   template <int D>
   inline bool Domain<D>::hasGroup() const
   {  return hasGroup_; }

   // Has a symmetry-adapted Fourier basis been initialized ?
   template <int D>
   inline bool Domain<D>::hasBasis() const
   {  return basis_.isInitialized(); }

   #ifndef RPG_DOMAIN_TPP
   // Suppress implicit instantiation
   extern template class Domain<1>;
   extern template class Domain<2>;
   extern template class Domain<3>;
   #endif

} // namespace Rpg
} // namespace Pscf
#endif<|MERGE_RESOLUTION|>--- conflicted
+++ resolved
@@ -316,16 +316,12 @@
       bool hasGroup_;
 
       /**
-      * Has the domain been initialized?
+      * Has this Domain object been initialized?
       */
       bool isInitialized_;
 
       /**
-<<<<<<< HEAD
-      * Has this Domain object been initialized?
-=======
       * Get the FileMaster by reference (private).
->>>>>>> 43f38e40
       */
       FileMaster const & fileMaster() const
       {
