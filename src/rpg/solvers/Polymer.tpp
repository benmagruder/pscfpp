--- conflicted
+++ resolved
@@ -61,10 +61,9 @@
          block(j).setupSolver(wFields[monomerId]);
       }
 
-<<<<<<< HEAD
-      // Call generic solver() method base class template.
+      // Call base class PolymerTmpl solve() function
       // This solves the MDE for all propagators in a precalculated order
-      solve();
+      solve(phiTot);
 
       // Compute block concentration fields
       double prefactor;
@@ -73,10 +72,6 @@
          block(i).computeConcentration(prefactor);
       }
 
-=======
-      // Call base class PolymerTmpl solve() function
-      solve(phiTot);
->>>>>>> 15328c1e
    }
 
    /*
