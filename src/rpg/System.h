#ifndef RPG_SYSTEM_H
#define RPG_SYSTEM_H

/*
* PSCF - Polymer Self-Consistent Field Theory
*
* Copyright 2015 - 2025, The Regents of the University of Minnesota
* Distributed under the terms of the GNU General Public License.
*/

// Header file includes
#include <util/param/ParamComposite.h>   // base class

#include <rpg/solvers/Mixture.h>         // member
#include <rpg/field/Domain.h>            // member
#include <rpg/field/FieldIo.h>           // member
#include <rpg/field/WFieldContainer.h>   // member
#include <rpg/field/CFieldContainer.h>   // member
#include <rpg/field/Mask.h>              // member

#include <prdc/cuda/RField.h>            // member (tmpFieldsRGrid))
#include <prdc/cuda/RFieldDft.h>         // member (tmpFieldsKGrid_)

#include <pscf/chem/PolymerModel.h>      // member (polymerModel_)

#include <util/misc/FileMaster.h>        // member
#include <util/containers/DArray.h>      // member (tmpFields...)

// Forward references
namespace Util {
   template <typename T, int N> class FSArray;
}
namespace Pscf {
   class Interaction;
   template <typename Data> class DeviceArray;
   namespace Prdc {
      template <int D> class UnitCell;
   }
   namespace Rpg {
      template <int D> class Iterator;
      template <int D> class IteratorFactory;
      template <int D> class Sweep;
      template <int D> class SweepFactory;
      template <int D> class Simulator;
      template <int D> class SimulatorFactory;
   }
}


namespace Pscf {
namespace Rpg {

   // Namespaces that are implicitly available, without qualification
   using namespace Util;
   using namespace Pscf::Prdc;
   using namespace Pscf::Prdc::Cuda;

   /**
   * Main class for calculations that represent one system.
   *
   * A System has (among other components):
   *
   *    - a Mixture (a container for polymer and solvent solvers)
   *    - an Interaction (list of binary interaction parameters)
   *    - a Domain (description of unit cell and discretization)
   *    - a container of monomer chemical potential fields (w fields)
   *    - a container of monomer concentration fields (c fields)
   *
   * A System may also optionally own Iterator, Sweep and Simulator
   * (BdSimulator or McSimulator) components. Iterator and Sweep objects
   * are only used for SCFT calculations. A Simulator objects is only used
   * for PS-FTS calculations (i.e., field theoretic simulations that use
   * a partial saddle-point approximation).
   *
   * System is a class template with an integer template parameter
   * D = 1, 2, or 3 that represents the dimensions of space. Many related
   * components are also class templates of the same type. Names such as
   * System, Mixture, Domain, etc. mentioned above are thus names of
   * class templates, whereas actual class names are of the form
   * Mixture\<D\>, Domain\<D\>, etc. with D=1, 2 or 3.
   *
   * Usage of a System<D> object within the pscf_pg main program looks
   * like this:
   * \code
   *    System<D> system;
   *    system.setOptions(argc, argv);
   *    system.readParam();
   *    system.readCommands();
   * \endcode
   * where argc, and argv are parameters containing information about
   * command line arguments that must be passed from the main program.
   * This is implemented as function template Pscf::Rpg::run in the
   * file src/rpg/pscf_pg.cpp.
   *
   * Parameter file format is the same as for corresponding object
   * Pscf::Rpc::System<D> used in the analogous pscf_pc CPU program.
   *
   * See also:
   * <ul>
   *  <li> \ref scft_param_pc_page   "Parameter File: SCFT" </li>
   *  <li> \ref psfts_param_page     "Parameter File: PS-FTS" </li>
   *  <li> \ref scft_param_pc_page   "Parameter File: Full Format" </li>
   *  <li> \ref scft_command_pc_page "Command File Format" </li>
   * </ul>
   *
   * \ingroup Pscf_Rpg_Module
   */
   template <int D>
   class System : public ParamComposite
   {

   public:

      /// \name Construction and Destruction
      ///@{

      /**
      * Constructor.
      */
      System();

      /**
      * Destructor.
      */
      ~System();

      ///@}
      /// \name Lifetime (Main Actions)
      ///@{

      /**
      * Process command line options.
      *
      * This function takes the same arguments as any C/C++ main program
      * function. The arguments of the main function should d be passed
      * to this function unaltered, to allow this function to process the
      * command line options.
      *
      * \param argc number of command line arguments
      * \param argv array of pointers to command line arguments
      */
      void setOptions(int argc, char **argv);

      /**
      * Read input parameters (with opening and closing lines).
      *
      * \param in input parameter stream
      */
      virtual void readParam(std::istream& in);

      /**
      * Read input parameters from default param file.
      *
      * This function reads the parameter file set by the -p command
      * line option.
      */
      void readParam();

      /**
      * Read body of parameter file (without opening, closing lines).
      *
      * \param in input parameter stream
      */
      virtual void readParameters(std::istream& in);

      /**
      * Read and process commands from an input stream.
      *
      * \param in command script input stream
      */
      void readCommands(std::istream& in);

      /**
      * Read and process commands from the default command file.
      *
      * This function reads the parameter file set by the -c command
      * line option.
      */
      void readCommands();

      ///@}
      /// \name W Field (Chemical Potential Field) Modifiers
      ///@{

      /**
      * Read chemical potential fields in symmetry adapted basis format.
      *
      * This function opens and reads the file with the name given by the
      * "filename" string, which must contain chemical potential fields
      * in symmetry-adapted basis format. This function sets the system
      * w fields equal to those given in this file, by copying the
      * coefficients of the basis expansion and computing values on a
      * real-space grid (r-grid format).
      *
      * On exit, both w().basis() and w().rgrid() are set, w().hasData()
      * and w(). isSymmetric() return true, while hasCFields() and
      * hasFreeEnergy() return false. System unit cell parameters are
      * set to values read from the field file header.
      *
      * SCFT calculations that use an iterator that preserves space group
      * symmetry must set an initial field using a function that creates
      * fields that can be represented in symmetry-adapted basis form,
      * such as this function, setWBasis, or estimateWFromC.
      *
      * \param filename name of input w-field basis file
      */
      void readWBasis(std::string const & filename);

      /**
      * Read chemical potential fields in real space grid (r-grid) format.
      *
      * This function opens and reads the file with the name given by the
      * "filename" string, which must contains chemical potential fields
      * in real space grid (r-grid) format. The function sets values for
      * system w fields in r-grid format. It does not set attempt to set
      * field values in symmetry-adapted basis format, because it cannot
      * assume that the r-grid field exhibits the declared space group
      * symmetry.  Upon exit, w().rgrid() is reset and w().hasData()
      * returns true, while w().isSymmetric(), hasCFields(), and
      * hasFreeEnergy() return false. Unit cell parameters are set to
      * values read from the field file header.
      *
      * Initial chemical potential fields for field theoretic simulations
      * are normally initialized using a function that sets the fields
      * in r-grid format, such as as this function or setWRGrid.
      *
      * \param filename  name of input w-field basis file
      */
      void readWRGrid(std::string const & filename);

      /**
      * Set chemical potential fields, in symmetry-adapted basis format.
      *
      * This function sets values for w fields in both symmetry adapted
      * and r-grid format by copying coefficient values provided in the
      * "fields" container that is passed as and argument, and computing
      * values on a real-space grid.  Upon return, values of both
      * w().basis() and w().rgrid() are set, while w().hasData() and
      * w().isSymmetric() return true, and hasCFields() and
      * hasFreeEnergy() return false. Unit cell parameters are left
      * unchanged.
      *
      * \param fields  array of new w (chemical potential) fields
      */
      void setWBasis(DArray< DArray<double> > const & fields);

      /**
      * Set new w fields, in real-space (r-grid) format.
      *
      * This function set values for w fields in r-grid format, but does
      * not set components the symmetry-adapted basis format.  Upon return
      * return w.rgrid() is set, w().hasData() returns true, while
      * hasCFields(), hasFreeEnergy(), and w().isSymmetric() all return
      * false. Unit cell parameters are unchanged.
      *
      * \param fields  array of new w (chemical potential) fields
      */
      void setWRGrid(DArray< RField<D> > const & fields);

      /**
      * Set new w fields, in unfolded real-space (r-grid) format.
      *
      * The function parameter "fields" is an unfolded array containing
      * r-grid fields for all monomer types in a single array, with the
      * field for monomer 0 first, followed by the field for monomer 1,
      * etc. This function sets w().rgrid() but does not set w().basis().
      * On exit, w().hasData() returns true, while w().isSymmetric(),
      * hasFreeEnergy(), and hasCFields() all return false.
      *
      * \param fields  unfolded array of new chemical potential fields
      */
      void setWRGrid(DeviceArray<cudaReal> & fields);

      /**
      * Symmetrize r-grid w-fields, compute basis components.
      *
      * On exit, w().hasData() and w().isSymmetric() are true, while
      * hasCFields() is false.
      */
      void symmetrizeWFields();

      /**
      * Construct trial w-fields from c-fields.
      *
      * This function reads concentration fields in symmetrized basis
      * format and constructs an initial guess for corresponding chemical
      * potential fields by setting the Lagrange multiplier field xi to
      * zero. The result is stored in the system w field container.
      *
      * Upon return, w().hasData() and w().isSymmetric() return true,
      * while hasCFields() and hasFreeEnergy() return false. Unit cell
      * parameters are set to those read from the c field file header.
      *
      * \param filename  name of input c-field file (basis format)
      */
      void estimateWfromC(std::string const & filename);

      ///@}
      /// \name Unit Cell Modifiers
      ///@{

      /**
      * Set parameters of the associated unit cell.
      *
      * The lattice (i.e., lattice system type) set in the UnitCell<D>
      * unitCell input parameter must agree with any lattice enum value
      * that was set previously in the parameter file, or an Exception
      * is thrown.
      *
      * If a space group has been set but a basis has not yet been
      * constructed, then this and the other setUnitCell member functions
      * all will construct a symmetry-adapted basis and then allocate
      * memory for fields stored in a symmetry-adapted basis format.
      *
      * \param unitCell  new UnitCell<D> (i.e., new parameters)
      */
      void setUnitCell(UnitCell<D> const & unitCell);

      /**
      * Set parameters of the associated unit cell.
      *
      * The lattice argument must agree with Domain::lattice() on input
      * if Domain::lattice() is not null, and the size of the parameters
      * array must agree with the expected number of lattice parameters.
      *
      * \param lattice  lattice system
      * \param parameters  array of new unit cell parameters
      */
      void setUnitCell(typename UnitCell<D>::LatticeSystem lattice,
                       FSArray<double, 6> const & parameters);

      /**
      * Set parameters of the associated unit cell.
      *
      * The size of the FSArray<double, 6> parameters must agree with the
      * expected number of parameters for the current lattice type.
      *
      * \param parameters  array of new unit cell parameters
      */
      void setUnitCell(FSArray<double, 6> const & parameters);

      ///@}
      /// \name Primary Field Theory Computations
      ///@{

      /**
      * Solve the modified diffusion equation once, without iteration.
      *
      * This function calls the Mixture::compute() function to solve
      * the statistical mechanics problem for a non-interacting system
      * subjected to the currrent chemical potential fields (wFields
      * and wFieldRGrid). This requires solution of the modified
      * diffusion equation for all polymers, computation of Boltzmann
      * weights for all solvents, computation of molecular partition
      * functions for all species, and computation of concentration
      * fields for blocks and solvents, and computation of overall
      * concentrations for all monomer types. This function does not
      * compute the canonical (Helmholtz) free energy or grand-canonical
      * free energy (i.e., pressure). Upon return, the flag hasCFields
      * is set true.
      *
      * \pre The boolean w().hasData() must be true on entry
      * \post hasCFields is true on exit
      *
      * If argument needStress == true, then this function also calls
      * Mixture<D>::computeStress() to compute the stress.
      *
      * \pre The w().hasData() flag must be true on entry.
      *
      * \param needStress  true if stress is needed, false otherwise
      */
      void compute(bool needStress = false);

      /**
      * Iteratively solve a SCFT problem.
      *
      * This function calls the iterator to attempt to solve the SCFT
      * problem for the current mixture and system parameters, using
      * the current chemical potential fields (wFields and wFieldRGrid)
      * and current unit cell parameter values as initial guesses.
      * Upon exist, hasCFields is set true whether or not convergence
      * is obtained to within the desired tolerance. The Helmholtz free
      * energy and pressure are computed if and only if convergence is
      * obtained.
      *
      * \pre Function hasIterator() must return true
      *
      * \pre Function hasIterator() must return true
      * \pre Function w().hasData() must return true
      * \pre Function w().isSymmetric() must return true if the chosen
      * iterator uses a symmetry adapted basis.
      *
      * \return returns 0 for successful convergence, 1 for failure
      *
      * \param isContinuation  true iff a continuation within a sweep
      */
      int iterate(bool isContinuation = false);

      /**
      * Sweep in parameter space, solving an SCF problem at each point.
      *
      * This function uses a Sweep object that was initialized in the
      * parameter file to solve the SCF problem at a sequence of points
      * along a line in parameter space. The nature of this sequence
      * is determined by implementation of a subclass of Sweep and the
      * parameters passed to the sweep object in the parameter file.
      *
      * \pre Function hasSweep() must return true
      * \pre All preconditions of the iterate function must be satisfied
      */
      void sweep();

      /**
      * Perform a field theoretic simulation (PS-FTS).
      *
      * Perform a field theoretic simulation using the partial saddle-point
      * approximation (PS-FTS). The type of simulation (BD or MC) is
      * determined by the type of Simulator (BdSimulator or McSimulator)
      * created in the parameter file. The number of BD steps or
      * atttempted MC moves to be performed is given by the parameter
      * "nStep".
      *
      * \pre Function hasSimulator() must return true
      * \pre Function w().hasData() must return true
      *
      * \param nStep  number of simulation (BD or MC) steps
      */
      void simulate(int nStep);

      ///@}
      /// \name Thermodynamic Properties
      ///@{

      /**
      * Compute free energy density and pressure for current fields.
      *
      * This function should be called after a successful call of
      * iterator().solve() or compute(). Resulting values are retrieved
      * by the fHelmholtz(), fIdeal(), fInter(), fExt() and pressure()
      * accessor functions.
      *
      * \pre w().hasData must return true
      * \pre hasCFields() must return true
      */
      void computeFreeEnergy();

      /**
      * Get total Helmholtz free energy per monomer / kT.
      *
      * This function retrieves a value computed by computeFreeEnergy().
      */
      double fHelmholtz() const;

      /**
      * Get the ideal gas contribution to fHelmholtz per monomer / kT.
      *
      * This function retrieves a value computed by computeFreeEnergy().
      */
      double fIdeal() const;

      /**
      * Get the interaction contribution to fHelmholtz per monomer / kT.
      *
      * This function retrieves a value computed by computeFreeEnergy().
      */
      double fInter() const;

      /**
      * Get any external field contribution to fHelmholtz per monomer / kT.
      *
      * This function retrieves a value computed by computeFreeEnergy().
      */
      double fExt() const;

      /**
      * Get precomputed pressure times monomer volume / kT.
      *
      * This function retrieves a value computed by computeFreeEnergy().
      * The value is -1 times the grand-canonical free energy per monomer
      * divided by kT.
      */
      double pressure() const;

      ///@}
      /// \name Thermodynamic Data Output
      ///@{

      /**
      * Write parameter file to an ostream, omitting the sweep block.
      *
      * This function omits the Sweep block of the parameter file, if
      * any, in order to allow the output produced during a sweep to refer
      * only to parameters relevant to a single state point, and to be
      * rerunnable as a parameter file for a single SCFT calculation.
      */
      void writeParamNoSweep(std::ostream& out) const;

      /**
      * Write thermodynamic properties to a file.
      *
      * This function outputs Helmholtz free energy per monomer, pressure
      * (in units of kT per monomer volume), the volume fraction and
      * chemical potential of each species, and unit cell parameters.
      *
      * If parameter "out" is a file that already exists, this function
      * will append this information to the end of the file, rather than
      * overwriting that file. Calling writeParamNoSweep and writeThermo
      * in succession with the same file will thus produce a single file
      * containing both input parameters and resulting thermodynanic
      * properties.
      *
      * \param out output stream
      */
      void writeThermo(std::ostream& out);

      /**
      * Write stress properties to a file.
      *
      * This function outputs derivatives of SCFT free energy w/ respect
      * to each unit cell parameter.
      *
      * Call writeStress after writeThermo if and only if the iterator is
      * not flexible. If parameter "out" is a file that already exists,
      * this function will append this information to the end of that
      * file, rather than overwriting the file.
      *
      * \param out output stream
      */
      void writeStress(std::ostream& out);

      ///@}
      /// \name Field Output
      ///@{

      /**
      * Write chemical potential fields in symmetry adapted basis format.
      *
      * \param filename name of output file
      */
      void writeWBasis(std::string const & filename) const;

      /**
      * Write chemical potential fields in real space grid (r-grid) format.
      *
      * \param filename name of output file
      */
      void writeWRGrid(std::string const & filename) const;

      /**
      * Write concentrations in symmetry-adapted basis format.
      *
      * \param filename name of output file
      */
      void writeCBasis(std::string const & filename) const;

      /**
      * Write concentration fields in real space grid (r-grid) format.
      *
      * \param filename name of output file
      */
      void writeCRGrid(std::string const & filename) const;

      /**
      * Write c fields for all blocks and solvents in r-grid format.
      *
      * Writes concentrations for all blocks of all polymers and all
      * solvent species in r-grid format. Columns associated with blocks
      * appear ordered by polymer id and then by block id, followed by
      * solvent species ordered by solvent id.
      *
      * \param filename name of output file
      */
      void writeBlockCRGrid(std::string const & filename) const;

      ///@}
      /// \name Propagator Output
      ///@{

      /**
      * Write specified slice of a propagator at fixed s in r-grid format.
      *
      * \param filename  name of output file
      * \param polymerId  integer id of the polymer
      * \param blockId  integer id of the block within the polymer
      * \param directionId  integer id of the direction (0 or 1)
      * \param segmentId  integer integration step index
      */
      void writeQSlice(std::string const & filename,
                       int polymerId, int blockId,
                       int directionId, int segmentId)  const;

      /**
      * Write the final slice of a propagator in r-grid format.
      *
      * \param filename  name of output file
      * \param polymerId  integer id of the polymer
      * \param blockId  integer id of the block within the polymer
      * \param directionId  integer id of the direction (0 or 1)
      */
      void writeQTail(std::string const & filename, int polymerId,
                      int blockId, int directionId)  const;

      /**
      * Write one propagator for one block, in r-grid format.
      *
      * \param filename  name of output file
      * \param polymerId  integer id of the polymer
      * \param blockId  integer id of the block within the polymer
      * \param directionId  integer id of the direction (0 or 1)
      */
      void writeQ(std::string const & filename, int polymerId,
                  int blockId, int directionId)  const;

      /**
      * Write all propagators of all blocks, each to a separate file.
      *
      * Write all propagators for both directions for all blocks
      * of all polymers, with each propagator in a separate file.
      * The function writeQ is called internally for each propagator,
      * and is passed an automatically generated file name.  The file
      * name for each propagator is given by a string of the form
      * (basename)_(ip)_(ib)_(id), where (basename) denotes the value
      * of the std::string function parameter basename, and where
      * (ip), (ib), and (id) denote the string representations of
      * a polymer indiex ip, a block index ib, and direction index id,
      * with id = 0 or 1. For example, if basename == "out/q", then
      * the file name of the propagator for direction 1 of block 2
      * of polymer 0 would be "out/q_0_2_1".
      *
      * \param basename  common prefix for output file names
      */
      void writeQAll(std::string const & basename);

      ///@}
<<<<<<< HEAD
      /// \name Crystallographic Data Output
      ///@{

      /**
      * Output information about stars and symmetrized basis functions.
      *
      * This function opens a file with the specified filename and then
      * calls Basis::outputStars.
      *
      * \param filename name of output file
      */
      void writeStars(std::string const & filename) const;

      /**
      * Output information about waves.
      *
      * This function opens a file with the specified filename and then
      * calls Basis::outputWaves.
      *
      * \param filename name of output file
      */
      void writeWaves(std::string const & filename) const;

      /**
      * Output all elements of the space group.
      *
      * \param filename name of output file
      */
      void writeGroup(std::string const & filename) const;

      ///@}
=======
>>>>>>> 43f38e40
      /// \name Field File Operations
      ///@{

      /**
      * Convert a field from symmetry-adapted basis to r-grid format.
      *
      * This and other field conversion functions do not change the w
      * or c fields stored by this System - all required calculations
      * are performed using temporary or mutable memory.
      *
      * \param inFileName name of input file
      * \param outFileName name of output file
      */
      void basisToRGrid(std::string const & inFileName,
                        std::string const & outFileName);

      /**
      * Convert a field from real-space grid to symmetrized basis format.
      *
      * This function checks if the input fields have the declared space
      * group symmetry, and prints a warning if it detects deviations
      * that exceed some small threshhold, but proceeds to attempt the
      * conversion even if such an error is detected. Converting a field
      * that does not have the declared space group symmetry to basis
      * format is a destructive operation that modifies the fields.
      *
      * \param inFileName name of input file
      * \param outFileName name of output file
      */
      void rGridToBasis(std::string const & inFileName,
                        std::string const & outFileName);

      /**
      * Convert fields from Fourier (k-grid) to real-space (r-grid) format.
      *
      * \param inFileName name of input file
      * \param outFileName name of output file
      */
      void kGridToRGrid(std::string const & inFileName,
                        std::string const & outFileName);

      /**
      * Convert fields from real-space (r-grid) to Fourier (k-grid) format.
      *
      * \param inFileName name of input file
      * \param outFileName name of output file
      */
      void rGridToKGrid(std::string const & inFileName,
                        std::string const & outFileName);

      /**
      * Convert fields from Fourier (k-grid) to symmetrized basis format.
      *
      * This function checks if the input fields have the declared space
      * group symmetry, and prints a warning if it detects deviations
      * that exceed some small threshhold, but proceeds to attempt the
      * conversion even if such an error is detected. Converting a field
      * that does not have the declared space group symmetry to basis
      * format is a destructive operation that modifies the fields.
      *
      * \param inFileName name of input file
      * \param outFileName name of output file
      */
      void kGridToBasis(std::string const & inFileName,
                        std::string const & outFileName);

      /**
      * Convert fields from symmetrized basis to Fourier (k-grid) format.
      *
      * \param inFileName name of input file (basis format)
      * \param outFileName name of output file (k-grid format)
      */
      void basisToKGrid(std::string const & inFileName,
                        std::string const & outFileName);

      /**
      * Compare arrays of fields in basis format, output a report.
      *
      * Outputs maximum and root-mean-squared differences to the
      * standard Log file.
      *
      * \param field1  first array of fields (basis format)
      * \param field2  second array of fields (basis format)
      */
      void compare(DArray< DArray<double> > const & field1,
                   DArray< DArray<double> > const & field2);

      /**
      * Compare two fields in r-grid format, output a report.
      *
      * Outputs maximum and root-mean-squared differences to the
      * standard Log file.
      *
      * \param field1  first array of fields (r-grid format)
      * \param field2  second array of fields (r-grid format)
      */
      void compare(DArray< RField<D> > const & field1,
                   DArray< RField<D> > const & field2);

      /**
      * Check if r-grid fields have the declared space group symmetry.
      *
      * \param inFileName name of input file
      * \param epsilon error threshold used when testing for symmetry
      * \return true if fields all have symmetry, false otherwise
      */
      bool checkRGridFieldSymmetry(std::string const & inFileName,
                                   double epsilon = 1.0E-8);

      /**
      * Multiply all components of an array of basis fields by a scalar.
      *
      * \param inFileName  name of input field file
      * \param outFileName  name of file for rescaled output fields
      * \param factor  factor by which to multiply all field elements
      */
      void scaleFieldsBasis(std::string const & inFileName,
                            std::string const & outFileName,
                            double factor);

      /**
      * Multiply all elements of an array of r-grid fields by a scalar.
      *
      * \param inFileName  name of input field file
      * \param outFileName  name of file for rescaled output fields
      * \param factor  factor by which to multiply all field elements
      */
      void scaleFieldsRGrid(std::string const & inFileName,
                            std::string const & outFileName,
                            double factor) const;

      /**
      * Expand the number of spatial dimensions of an r-grid field.
      *
      * This function reads a D-dimensional field and outputs a field
      * in a format appropriate for d-dimensional space, for d > D, by
      * assuming that all field values are independent of coordinates
      * associated with the added dimensions. It can thus create a file
      * representing a field with lamellar (D=1) or hexagonal (D=2)
      * symmetry on a 3D (d=3) grid.
      *
      * Element i of array newGridDimensions contains the number of
      * grid points in added dimension D + i. This array must have a
      * capacity d - D.
      *
      * \param inFileName filename name of input field file
      * \param outFileName filename name of output field file
      * \param d  intended dimensions (d > D)
      * \param newGridDimensions number of grid points in added dimensions
      */
      void expandRGridDimension(std::string const & inFileName,
                                std::string const & outFileName,
                                int d,
                                DArray<int> newGridDimensions);

      /**
      * Replicate the crystal unit cell to create a larger cell.
      *
      * This function reads a D-dimensional field and replicates the
      * unit cell a specified number of times in each D direction
      *
      * Element i of array replicas contains the number of replication
      * times in direction i.
      *
      * \param inFileName filename name of input field file
      * \param outFileName filename name of output field file
      * \param replicas  the number of replicas in each D direction
      */
      void replicateUnitCell(std::string const & inFileName,
                             std::string const & outFileName,
                             IntVec<D> const & replicas);

      ///@}
      /// \name Timers
      ///@{

      /**
      * Write timer file to an ostream
      *
      * \param out output stream
      */
      void writeTimers(std::ostream& out);

      /**
      * Clear timers
      */
      void clearTimers();

      ///@}
      /// \name Field Accessors
      ///@{

      /**
      * Get container of chemical potential fields (w fields).
      */
      WFieldContainer<D> const & w() const;

      /**
      * Get container of monomer concentration fields (c fields).
      */
      CFieldContainer<D> const & c() const;

      /**
      * Get container of external potential fields (non-const reference).
      */
      WFieldContainer<D>& h();

      /**
      * Get container of external potential fields (const reference).
      */
      WFieldContainer<D> const & h() const;

      /**
      * Get the mask (field to which total density is constrained).
      */
      Mask<D>& mask();

      /**
      * Get the mask by const reference.
      */
      Mask<D> const & mask() const;

      ///@}
      /// \name Member Object Accessors
      ///@{

      /**
      * Get Mixture by reference.
      */
      Mixture<D>& mixture();

      /**
      * Get Mixture by const reference.
      */
      Mixture<D> const & mixture() const;

      /**
      * Get interaction (i.e., excess free energy) by reference.
      */
      Interaction & interaction();
	
      /**
      * Get interaction (i.e., excess free energy) by const reference.
      */
      Interaction const & interaction() const;
	
      /**
      * Get Domain by non const reference.
      */
      Domain<D> & domain();

      /**
      * Get Domain by const reference.
      */
      Domain<D> const & domain() const;

      /**
      * Get the iterator by non-const reference.
      */
      Iterator<D>& iterator();

      /**
      * Get the iterator by const reference.
      */
      Iterator<D> const & iterator() const;

      /**
      * Get Simulator for field theoretic simulation.
      */
      Simulator<D>& simulator();

      /**
      * Get FileMaster by reference.
      */
      FileMaster& fileMaster();

      ///@}
      /// \name Boolean Queries
      ///@{

      /**
      * Does this system have an Iterator object?
      */
      bool hasIterator() const;

      /**
      * Does this system have an associated Sweep object?
      */
      bool hasSweep() const;

      /**
      * Does this system have an initialized Simulator?
      */
      bool hasSimulator() const;

      /**
      * Does this system have external potential fields?
      */
      bool hasExternalFields() const;

      /**
      * Does this system have a mask (inhomogeneous density constraint) ?
      */
      bool hasMask() const;

      /**
      * Have c fields been computed from the current w fields ?
      */
      bool hasCFields() const;

      /**
      * Has the free energy been computed from the current w fields?
      */
      bool hasFreeEnergy() const;

      ///@}

   private:

      /**
      * Mixture object (solves MDE for all species).
      */
      Mixture<D> mixture_;

      /**
      * Domain object (crystallography and mesh).
      */
      Domain<D> domain_;

      /**
      * Filemaster (holds paths to associated I/O files).
      */
      FileMaster fileMaster_;

      /**
      * Pointer to Interaction (excess free energy model).
      */
      Interaction* interactionPtr_;
	
      /**
      * Pointer to an iterator.
      */
      Iterator<D>* iteratorPtr_;

      /**
      * Pointer to iterator factory object
      */
      IteratorFactory<D>* iteratorFactoryPtr_;

      /**
      * Pointer to an Sweep object
      */
      Sweep<D>* sweepPtr_;

      /**
      * Pointer to SweepFactory object
      */
      SweepFactory<D>* sweepFactoryPtr_;

      /**
      * Pointer to a simulator.
      */
      Simulator<D>* simulatorPtr_;

      /**
      * Pointer to Simulator factory object
      */
      SimulatorFactory<D>* simulatorFactoryPtr_;

      /**
      * Chemical potential fields.
      */
      WFieldContainer<D> w_;

      /**
      * Monomer concentration / volume fraction fields.
      */
      CFieldContainer<D> c_;

      /**
      * External potential fields.
      */
      WFieldContainer<D> h_;

      /**
      * Field to which the total density is constrained.
      */
      Mask<D> mask_;

      /**
      * Work array of field coefficients for all monomer types.
      *
      * Indexed by monomer typeId, size = nMonomer.
      */
      mutable DArray< DArray<double> > tmpFieldsBasis_;

      /**
      * Work array of fields on real space grid.
      *
      * Indexed by monomer typeId, size = nMonomer.
      */
      mutable DArray< RField<D> > tmpFieldsRGrid_;

      /**
      * Work array of fields on Fourier grid (k-grid).
      *
      * Indexed by monomer typeId, size = nMonomer.
      */
      mutable DArray<RFieldDft<D> > tmpFieldsKGrid_;

      // Thermodynamic properties

      /**
      * Helmholtz free energy per monomer / kT.
      */
      double fHelmholtz_;

      /**
      * Ideal gas contribution to fHelmholtz_.
      *
      * This encompasses the internal energy and entropy of
      * non-interacting free chains in their corresponding
      * potential fields defined by w_.
      */
      double fIdeal_;

      /**
      * Multi-chain interaction contribution to fHelmholtz_.
      */
      double fInter_;

      /**
      * External field contribution to fHelmholtz_ (if any).
      */
      double fExt_;

      /**
      * Pressure times monomer volume / kT.
      *
      * This is -1 times the grand-canonical free energy per monomer,
      * divided by kT.
      */
      double pressure_;

      // Boolean and enumeration variables

      /**
      * Has memory been allocated for fields in FFT grid formats?
      */
      bool isAllocatedGrid_;

      /**
      * Has memory been allocated for fields in basis format?
      */
      bool isAllocatedBasis_;

      /**
      * Has the mixture been initialized?
      */
      bool hasMixture_;

      /**
      * Have C fields been computed for the current w fields?
      */
      bool hasCFields_;

      /**
      * Has fHelmholtz been computed for the current w and c fields?
      */
      bool hasFreeEnergy_;

      /**
      * Value for polymer model (thread or bead), to be read from file.
      */
      PolymerModel::Type polymerModel_;

      // Private member functions

      /**
      * Allocate memory for fields in grid formats (private).
      *
      * Can be called when mesh is known.
      */
      void allocateFieldsGrid();

      /**
      * Allocate memory for fields in basis formats (private).
      *
      * Can be called only after the basis is initialized.
      */
      void allocateFieldsBasis();

      /**
      * Read field file header and initialize unit cell and basis.
      *
      * \param filename name of field file
      */
      void readFieldHeader(std::string const & filename);

      /**
      * Read a filename string and echo to log file.
      *
      * Used to read filenames in readCommands.
      *
      * \param in  input stream (i.e., input file)
      * \param string  string to read and echo
      */
      void readEcho(std::istream& in, std::string& string) const;

      /**
      * Read a floating point number and echo to log file.
      *
      * Used to read numerical values in readCommands.
      *
      * \param in  input stream (i.e., input file)
      * \param value  number to read and echo
      */
      void readEcho(std::istream& in, double& value) const;

   };

   // Inline member functions

   // Get the associated Mixture<D> object.
   template <int D>
   inline Mixture<D>& System<D>::mixture()
   { return mixture_; }

   // Get the associated Mixture<D> object by const reference.
   template <int D>
   inline Mixture<D> const & System<D>::mixture() const
   { return mixture_; }

   // Get the Interaction (excess free energy) by non-const reference.
   template <int D>
   inline Interaction & System<D>::interaction()
   {
      UTIL_ASSERT(interactionPtr_);
      return *interactionPtr_;
   }

   // Get the Interaction (excess free energy ) by const reference.
   template <int D>
   inline Interaction const & System<D>::interaction() const
   {
      UTIL_ASSERT(interactionPtr_);
      return *interactionPtr_;
   }

   // Get the Domain by non-const reference.
   template <int D>
   inline Domain<D> & System<D>::domain()
   {  return domain_; }

   // Get the Domain by const reference.
   template <int D>
   inline Domain<D> const & System<D>::domain() const
   {  return domain_; }


   // Get the Iterator by non-const reference.
   template <int D>
   inline Iterator<D>& System<D>::iterator()
   {
      UTIL_ASSERT(iteratorPtr_);
      return *iteratorPtr_;
   }

   // Get the Iterator by const reference.
   template <int D>
   inline Iterator<D> const & System<D>::iterator() const
   {
      UTIL_ASSERT(iteratorPtr_);
      return *iteratorPtr_;
   }

   // Get the Simulator by non-const reference.
   template <int D>
   inline Simulator<D>& System<D>::simulator()
   {
      UTIL_ASSERT(simulatorPtr_);
      return *simulatorPtr_;
   }

   // Get the FileMaster.
   template <int D>
   inline FileMaster& System<D>::fileMaster()
   {  return fileMaster_; }

   // Get container of w fields (const reference)
   template <int D>
   inline
   WFieldContainer<D> const & System<D>::w() const
   {  return w_; }

   // Get container of c fields (const reference)
   template <int D>
   inline
   CFieldContainer<D> const & System<D>::c() const
   {  return c_; }

   // Get container of external potential fields (reference)
   template <int D>
   inline WFieldContainer<D>& System<D>::h()
   {  return h_; }

   // Get container of external potential fields (const reference)
   template <int D>
   inline WFieldContainer<D> const & System<D>::h() const
   {  return h_; }

   // Get mask field (reference)
   template <int D>
   inline Mask<D>& System<D>::mask()
   {  return mask_; }

   // Get mask field (const reference)
   template <int D>
   inline Mask<D> const & System<D>::mask() const
   {  return mask_; }

   // Get the Helmholtz free energy per monomer / kT.
   template <int D>
   inline double System<D>::fHelmholtz() const
   {
      UTIL_CHECK(hasFreeEnergy_);
      return fHelmholtz_;
   }

   // Get the ideal contribution to fHelmholtz per monomer / kT.
   template <int D>
   inline double System<D>::fIdeal() const
   {
      UTIL_CHECK(hasFreeEnergy_);
      return fIdeal_;
   }

   // Get the interaction contribution to fHelmholtz per monomer / kT.
   template <int D>
   inline double System<D>::fInter() const
   {
      UTIL_CHECK(hasFreeEnergy_);
      return fInter_;
   }

   // Get the external field contribution to fHelmholtz per monomer / kT.
   template <int D>
   inline double System<D>::fExt() const
   {
      UTIL_CHECK(hasFreeEnergy_);
      return fExt_;
   }


   // Get precomputed pressure (units of kT / monomer volume).
   template <int D>
   inline double System<D>::pressure() const
   {
      UTIL_CHECK(hasFreeEnergy_);
      return pressure_;
   }

   // Has the free energy been computed for the current w fields?
   template <int D>
   inline bool System<D>::hasFreeEnergy() const
   {  return hasFreeEnergy_; }

   // Have the c fields been computed for the current w fields?
   template <int D>
   inline bool System<D>::hasCFields() const
   {  return hasCFields_; }

   // Does the system have an Iterator object?
   template <int D>
   inline bool System<D>::hasIterator() const
   {  return (iteratorPtr_); }

   // Does this system have an associated Sweep object?
   template <int D>
   inline bool System<D>::hasSweep() const
   {  return (sweepPtr_); }

   // Does the system have an associated Simulator ?
   template <int D>
   inline bool System<D>::hasSimulator() const
   {  return (simulatorPtr_); }

   // Does this system have external potential fields?
   template <int D>
   inline bool System<D>::hasExternalFields() const
   {  return h_.hasData(); }

   // Does this system have a mask?
   template <int D>
   inline bool System<D>::hasMask() const
   {  return mask_.hasData(); }

   #ifndef RPG_SYSTEM_TPP
   // Suppress implicit instantiation
   extern template class System<1>;
   extern template class System<2>;
   extern template class System<3>;
   #endif

} // namespace Rpg
} // namespace Pscf
#endif<|MERGE_RESOLUTION|>--- conflicted
+++ resolved
@@ -632,40 +632,6 @@
       void writeQAll(std::string const & basename);
 
       ///@}
-<<<<<<< HEAD
-      /// \name Crystallographic Data Output
-      ///@{
-
-      /**
-      * Output information about stars and symmetrized basis functions.
-      *
-      * This function opens a file with the specified filename and then
-      * calls Basis::outputStars.
-      *
-      * \param filename name of output file
-      */
-      void writeStars(std::string const & filename) const;
-
-      /**
-      * Output information about waves.
-      *
-      * This function opens a file with the specified filename and then
-      * calls Basis::outputWaves.
-      *
-      * \param filename name of output file
-      */
-      void writeWaves(std::string const & filename) const;
-
-      /**
-      * Output all elements of the space group.
-      *
-      * \param filename name of output file
-      */
-      void writeGroup(std::string const & filename) const;
-
-      ///@}
-=======
->>>>>>> 43f38e40
       /// \name Field File Operations
       ///@{
 
