#ifndef RPG_FOURTH_ORDER_PARAMETER_TPP
#define RPG_FOURTH_ORDER_PARAMETER_TPP

#include "FourthOrderParameter.h"

#include <rpg/fts/simulator/Simulator.h>
#include <rpg/System.h>

#include <prdc/crystal/shiftToMinimum.h>
#include <prdc/cuda/resources.h>

#include <pscf/inter/Interaction.h>
#include <pscf/mesh/MeshIterator.h>
#include <pscf/math/IntVec.h>

#include <util/param/ParamComposite.h>
#include <util/misc/FileMaster.h>
#include <util/misc/ioUtil.h>
#include <util/format/Int.h>
#include <util/format/Dbl.h>
#include <util/global.h>

#include <fftw3.h>

#include <iostream>
#include <complex>
#include <vector>
#include <numeric>
#include <cmath>

namespace Pscf {
namespace Rpg {

   using namespace Util;
   using namespace Pscf::Prdc;

   /*
   * Constructor.
   */
   template <int D>
<<<<<<< HEAD
   FourthOrderParameter<D>::FourthOrderParameter(Simulator<D>& simulator, System<D>& system)
    : Analyzer<D>(),
      simulatorPtr_(&simulator),
      systemPtr_(&(simulator.system())),
=======
   FourthOrderParameter<D>::FourthOrderParameter(Simulator<D>& simulator, 
                                                 System<D>& system) 
    : AverageAnalyzer<D>(simulator, system),
>>>>>>> 196cb526
      kSize_(1),
      isInitialized_(false)
   {  setClassName("FourthOrderParameter"); }
   
   /*
   * Destructor.
   */
   template <int D>
<<<<<<< HEAD
   void FourthOrderParameter<D>::readParameters(std::istream& in)
   {
      readInterval(in);
      readOutputFileName(in);
      readOptional(in, "hasAverage", hasAverage_);
      readOptional(in,"nSamplePerBlock", nSamplePerBlock_);

      system().fileMaster().openOutputFile(outputFileName(), outputFile_);
      outputFile_ << "    chi       " << "FourthOrderParameter" << "\n";
   }

=======
   FourthOrderParameter<D>::~FourthOrderParameter() 
   {}
   
>>>>>>> 196cb526
   /*
   * FourthOrderParameter setup
   */
   template <int D>
   void FourthOrderParameter<D>::setup()
   {
<<<<<<< HEAD
      //Check if the system is AB diblock copolymer
      const int nMonomer = system().mixture().nMonomer();
      if (nMonomer != 2) {
         UTIL_THROW("The FourthOrderParameter Analyzer is designed specifically for diblock copolymer system. Please verify the number of monomer types in your system.");
      }

=======
      AverageAnalyzer<D>::setup();
      
>>>>>>> 196cb526
      IntVec<D> const & dimensions = system().mesh().dimensions();

      // Compute Fourier space dimension
      for (int i = 0; i < D; ++i) {
         if (i < D - 1) {
            kMeshDimensions_[i] = dimensions[i];
            kSize_ *= dimensions[i];
         } else {
            kMeshDimensions_[i] = dimensions[i]/2 + 1;
            kSize_ *= (dimensions[i]/2 + 1);
         }
      }

      // Allocate variables
      if (!isInitialized_){
         wc0_.allocate(dimensions);
         wK_.allocate(dimensions);
         prefactor_.allocate(kMeshDimensions_);
         VecOp::eqS(prefactor_, 0);
      }

      isInitialized_ = true;
<<<<<<< HEAD

      // Clear accumulators
      if (hasAverage_){
         accumulator_.clear();
      }

=======
      
>>>>>>> 196cb526
      if (!isInitialized_) {
         UTIL_THROW("Error: object is not initialized");
      }

      computePrefactor();
   }
<<<<<<< HEAD

   /*
   * Increment structure factors for all wavevectors and modes.
   */
   template <int D>
   void FourthOrderParameter<D>::sample(long iStep)
   {
      if (!isAtInterval(iStep)) return;
      computeFourthOrderParameter();

      if (hasAverage_){
         accumulator_.sample(FourthOrderParameter_);
      }

      double chi =  system().interaction().chi(0,1);
      UTIL_CHECK(outputFile_.is_open());
      outputFile_ << Dbl(chi);
      outputFile_ << Dbl(FourthOrderParameter_);
      outputFile_<< "\n";
   }

=======
   
>>>>>>> 196cb526
   template <int D>
   double FourthOrderParameter<D>::compute()
   {
      UTIL_CHECK(system().w().hasData());
      
      // For AB diblock
      const int nMonomer = system().mixture().nMonomer();
      UTIL_CHECK(nMonomer == 2);
      
      if (!simulator().hasWc()){
         simulator().computeWc();
      }

      const int meshSize = system().domain().mesh().size();
      RField<D> psi;
      psi.allocate(kMeshDimensions_);

      // Convert W_(r) to fourier mode W_(k)
      VecOp::eqV(wc0_, simulator().wc(0));
      system().fft().forwardTransform(wc0_, wK_);

      // psi = |wK_|^4
      VecOp::sqSqNormV(psi, wK_);

      // W_(k)^4 * weight factor
      VecOp::mulEqV(psi, prefactor_);

      // Get sum over all wavevectors
      FourthOrderParameter_ = Reduce::sum(psi);
      FourthOrderParameter_ = std::pow(FourthOrderParameter_, 0.25);
      
      return FourthOrderParameter_;
   }
   
   template <int D>
   void FourthOrderParameter<D>::outputValue(int step, double value)
   {
      if (simulator().hasRamp() && nSamplePerOutput() == 1) {
         double chi= system().interaction().chi(0,1);
         
         UTIL_CHECK(outputFile_.is_open());
         outputFile_ << Int(step);
         outputFile_ << Dbl(chi);
         outputFile_ << Dbl(value);
         outputFile_ << "\n";
       } else {
         AverageAnalyzer<D>::outputValue(step, value);
       }
   }

   template <int D>
   void FourthOrderParameter<D>::computePrefactor()
   {
      IntVec<D> meshDimensions = system().domain().mesh().dimensions();
      UnitCell<D> const & unitCell = system().domain().unitCell();
      HostDArray<cudaReal> prefactor_h(kSize_);
      for (int i = 0; i < kSize_; ++i){
         prefactor_h[i] = 0;
      }
      IntVec<D> G;
      IntVec<D> Gmin;
      IntVec<D> nGmin;
      DArray<IntVec<D>> GminList;
      GminList.allocate(kSize_);
      MeshIterator<D> itr(kMeshDimensions_);
      MeshIterator<D> searchItr(kMeshDimensions_);

      // Calculate GminList
      for (itr.begin(); !itr.atEnd(); ++itr){
         G = itr.position();
         Gmin = shiftToMinimum(G, meshDimensions, unitCell);
         GminList[itr.rank()] = Gmin;
      }

      // Compute weight factor for each G wavevector
      for (itr.begin(); !itr.atEnd(); ++itr){
         bool inverseFound = false;

         // If the weight factor of the current wavevector has not been assigned
         if (prefactor_h[itr.rank()] == 0){
            Gmin = GminList[itr.rank()];

            // Compute inverse of wavevector
            nGmin.negate(Gmin);

            // Search for inverse of wavevector
            searchItr = itr;
            for (; !searchItr.atEnd(); ++searchItr){
               if (nGmin == GminList[searchItr.rank()]){
                  prefactor_h[itr.rank()] = 1.0/2.0;
                  prefactor_h[searchItr.rank()] = 1.0/2.0;
                  inverseFound = true;
               }
            }

            if (inverseFound == false){
               prefactor_h[itr.rank()]  = 1.0;
            }

         }

      }

      // Copy the weight factor from cpu(host) to gpu(device)
      prefactor_ = prefactor_h;
   }
<<<<<<< HEAD

   /*
   * Output final results to output file.
   */
   template <int D>
   void FourthOrderParameter<D>::output()
   {
      if (hasAverage_){
         Log::file() << std::endl;
         Log::file() << "At chi = " << system().interaction().chi(0,1) << "\n";
         Log::file() << "Time average of the FourthOrderParameter is: "
                     << Dbl(accumulator_.average())
                     << " +- " << Dbl(accumulator_.blockingError(), 9, 2)
                     << "\n";
      }

   }

=======
   
>>>>>>> 196cb526
}
}
#endif<|MERGE_RESOLUTION|>--- conflicted
+++ resolved
@@ -38,58 +38,32 @@
    * Constructor.
    */
    template <int D>
-<<<<<<< HEAD
-   FourthOrderParameter<D>::FourthOrderParameter(Simulator<D>& simulator, System<D>& system)
-    : Analyzer<D>(),
-      simulatorPtr_(&simulator),
-      systemPtr_(&(simulator.system())),
-=======
-   FourthOrderParameter<D>::FourthOrderParameter(Simulator<D>& simulator, 
-                                                 System<D>& system) 
+   FourthOrderParameter<D>::FourthOrderParameter(Simulator<D>& simulator,
+                                                 System<D>& system)
     : AverageAnalyzer<D>(simulator, system),
->>>>>>> 196cb526
       kSize_(1),
       isInitialized_(false)
    {  setClassName("FourthOrderParameter"); }
-   
+
    /*
    * Destructor.
    */
    template <int D>
-<<<<<<< HEAD
-   void FourthOrderParameter<D>::readParameters(std::istream& in)
-   {
-      readInterval(in);
-      readOutputFileName(in);
-      readOptional(in, "hasAverage", hasAverage_);
-      readOptional(in,"nSamplePerBlock", nSamplePerBlock_);
-
-      system().fileMaster().openOutputFile(outputFileName(), outputFile_);
-      outputFile_ << "    chi       " << "FourthOrderParameter" << "\n";
-   }
-
-=======
-   FourthOrderParameter<D>::~FourthOrderParameter() 
+   FourthOrderParameter<D>::~FourthOrderParameter()
    {}
-   
->>>>>>> 196cb526
+
    /*
    * FourthOrderParameter setup
    */
    template <int D>
    void FourthOrderParameter<D>::setup()
    {
-<<<<<<< HEAD
-      //Check if the system is AB diblock copolymer
+      // Check if the system is AB system
       const int nMonomer = system().mixture().nMonomer();
-      if (nMonomer != 2) {
-         UTIL_THROW("The FourthOrderParameter Analyzer is designed specifically for diblock copolymer system. Please verify the number of monomer types in your system.");
-      }
-
-=======
+      UTIL_CHECK(nMonomer == 2);
+
       AverageAnalyzer<D>::setup();
-      
->>>>>>> 196cb526
+
       IntVec<D> const & dimensions = system().mesh().dimensions();
 
       // Compute Fourier space dimension
@@ -112,24 +86,20 @@
       }
 
       isInitialized_ = true;
-<<<<<<< HEAD
 
       // Clear accumulators
       if (hasAverage_){
          accumulator_.clear();
       }
 
-=======
-      
->>>>>>> 196cb526
       if (!isInitialized_) {
          UTIL_THROW("Error: object is not initialized");
       }
 
       computePrefactor();
    }
-<<<<<<< HEAD
-
+
+   #if 0
    /*
    * Increment structure factors for all wavevectors and modes.
    */
@@ -149,19 +119,17 @@
       outputFile_ << Dbl(FourthOrderParameter_);
       outputFile_<< "\n";
    }
-
-=======
-   
->>>>>>> 196cb526
+   #endif
+
    template <int D>
    double FourthOrderParameter<D>::compute()
    {
       UTIL_CHECK(system().w().hasData());
-      
+
       // For AB diblock
       const int nMonomer = system().mixture().nMonomer();
       UTIL_CHECK(nMonomer == 2);
-      
+
       if (!simulator().hasWc()){
          simulator().computeWc();
       }
@@ -183,16 +151,16 @@
       // Get sum over all wavevectors
       FourthOrderParameter_ = Reduce::sum(psi);
       FourthOrderParameter_ = std::pow(FourthOrderParameter_, 0.25);
-      
+
       return FourthOrderParameter_;
    }
-   
+
    template <int D>
    void FourthOrderParameter<D>::outputValue(int step, double value)
    {
       if (simulator().hasRamp() && nSamplePerOutput() == 1) {
          double chi= system().interaction().chi(0,1);
-         
+
          UTIL_CHECK(outputFile_.is_open());
          outputFile_ << Int(step);
          outputFile_ << Dbl(chi);
@@ -259,8 +227,8 @@
       // Copy the weight factor from cpu(host) to gpu(device)
       prefactor_ = prefactor_h;
    }
-<<<<<<< HEAD
-
+
+   #if 0
    /*
    * Output final results to output file.
    */
@@ -277,10 +245,8 @@
       }
 
    }
-
-=======
-   
->>>>>>> 196cb526
+   #endif
+
 }
 }
 #endif