--- conflicted
+++ resolved
@@ -1,12 +1,9 @@
 pssp_field_= \
-<<<<<<< HEAD
+  pssp/field/FFT.cpp \
+  pssp/field/RField.cpp \
+  pssp/field/RFieldDft.cpp \
   pssp/field/FFT.cpp \
   pssp/field/FieldIo.cpp 
-=======
-  pssp/field/RField.cpp \
-  pssp/field/RFieldDft.cpp \
-  pssp/field/FFT.cpp 
->>>>>>> c609b633
 
 pssp_field_SRCS=\
      $(addprefix $(SRC_DIR)/, $(pssp_field_))
