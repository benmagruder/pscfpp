--- conflicted
+++ resolved
@@ -110,27 +110,15 @@
       Log::file()<<"Free Energy="<<systemPtr_->fHelmholtz();
 
       if (cell_){
-<<<<<<< HEAD
          systemPtr_->mixture().computeStress();
-            for (int m=0; m<(systemPtr_->unitCell()).nParameter() ; ++m){
-               std::cout<<"Stress"<<m<<"\t"<<"="<< systemPtr_->mixture().stress(m)<<"\n";
-                 //std::cout<<"Parameter"<<m<<"\t"<<"="<<(systemPtr_->unitCell()).params()[m]<<"\n";
-               std::cout<<"Parameter"<<m<<"\t"<<"="<<(systemPtr_->unitCell()).parameters()[m]<<"\n";
-            }  
-      } 
-      else
-         std::cout<<std::endl;
-=======
-         systemPtr_->mixture().computeTStress(systemPtr_->basis());
          for (int m=0; m<(systemPtr_->unitCell()).nParameter() ; ++m){
-               Log::file()<<"Stress"<<m<<"\t"<<"="<< systemPtr_->mixture().TStress[m]<<"\n";
+               Log::file()<<"Stress"<<m<<"\t"<<"="<< systemPtr_->mixture().stress(m)<<"\n";
                  //Log::file()<<"Parameter"<<m<<"\t"<<"="<<(systemPtr_->unitCell()).params()[m]<<"\n";
                Log::file()<<"Parameter"<<m<<"\t"<<"="<<(systemPtr_->unitCell()).parameters()[m]<<"\n";
          }  
       } else {
          Log::file()<<std::endl;
       }
->>>>>>> 74ae0d1d
 
       //check for convergence else resolve SCFT equations with new Fields
       for (int itr = 1; itr <= maxItr_; ++itr) {
@@ -154,15 +142,9 @@
              systemPtr_->mixture().computeStress();
           }
           for (int m=0; m<(systemPtr_->unitCell()).nParameter() ; ++m){
-<<<<<<< HEAD
-             std::cout<<"Stress"<<m<<"\t"<<"="<< systemPtr_->mixture().stress(m)<<"\n";
-             //std::cout<<"Parameter"<<m<<"\t"<<"="<<(systemPtr_->unitCell()).params()[m]<<"\n";
-             std::cout<<"Parameter"<<m<<"\t"<<"="<<(systemPtr_->unitCell()).parameters()[m]<<"\n";
-=======
-             Log::file()<<"Stress"<<m<<"\t"<<"="<< systemPtr_->mixture().TStress[m]<<"\n";
+             Log::file()<<"Stress"<<m<<"\t"<<"="<< systemPtr_->mixture().stress(m)<<"\n";
              //Log::file()<<"Parameter"<<m<<"\t"<<"="<<(systemPtr_->unitCell()).params()[m]<<"\n";
              Log::file()<<"Parameter"<<m<<"\t"<<"="<<(systemPtr_->unitCell()).parameters()[m]<<"\n";
->>>>>>> 74ae0d1d
           }
 
               return 0;
@@ -333,11 +315,7 @@
          }
 
          for (int m=0; m<(systemPtr_->unitCell()).nParameter() ; ++m){
-<<<<<<< HEAD
-            std::cout<<" Stress "<<m<<" :"<< std::setprecision (15)<< systemPtr_->mixture().stress(m)<<"\n";
-=======
-            Log::file()<<" Stress "<<m<<" :"<< std::setprecision (15)<< systemPtr_->mixture().TStress[m]<<"\n";
->>>>>>> 74ae0d1d
+            Log::file()<<" Stress "<<m<<" :"<< std::setprecision (15)<< systemPtr_->mixture().stress(m)<<"\n";
          }         
          error = (temp1>(100*temp2)) ? temp1 : (100*temp2);  
          // 100 is chose as stress rescale factor, seperate implementation of errors needs to be done
