--- conflicted
+++ resolved
@@ -22,16 +22,9 @@
   mesh        30    30
   groupName   P_6_m_m
   AmIterator{
-<<<<<<< HEAD
    maxItr 100
    epsilon 1e-10
    maxHist 30
    domain 1
-=======
-    maxItr 400
-    epsilon 1e-10
-    maxHist 30
-    domain 1
->>>>>>> 74ae0d1d
   }
 }