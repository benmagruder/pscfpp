#ifndef PSCF_AM_ITERATOR_TMPL_H
#define PSCF_AM_ITERATOR_TMPL_H

/*
* PSCF - Polymer Self-Consistent Field Theory
*
* Copyright 2016 - 2019, The Regents of the University of Minnesota
* Distributed under the terms of the GNU General Public License.
*/

#include <pscf/math/LuSolver.h>

#include <util/containers/DArray.h>
#include <util/containers/FArray.h>
#include <util/containers/FSArray.h>
#include <util/containers/DMatrix.h>
#include <util/containers/RingBuffer.h>

namespace Pscf {

   using namespace Util;
   
   /**
   * Template for Anderson mixing iterator algorithm.
   *
   * Anderson mixing is an algorithm for solving a system of N nonlinear
   * equations of the form g_{i}(x) = 0 for i = 0, ..., N-1, where x
   * denotes a vector or array of unknown coordinate values. A vector or
   * array of unknowns is referred here a "field", while a vector or array 
   * of values of the errors g_{0},..., g_{N-1} is referred to as a residual.
   *
   * The type T is the type of the data structure used to store both field
   * residual vectors.
   *
   * \ingroup Pscf_Iterator_Module
   */
   template <typename Iterator, typename T>
   class AmIteratorTmpl : virtual public Iterator
   {
   public:

      /**
      * Constructor
      */
      AmIteratorTmpl();

      /**
      * Destructor
      */
      ~AmIteratorTmpl();

      /**
      * Read all parameters and initialize.
      *
      * \param in input filestream
      */
      void readParameters(std::istream& in);

      /**
      * Setup and allocate required memory.
      */
      void setup();

      /**
      * Iterate to a solution
      */
      int solve();

<<<<<<< HEAD
=======
      /**
      * Accepts a field array representing the concentration profile
      * of the mask that will be imposed upon the unit cell, and stores 
      * it for use during iteration.
      * 
      * \param field mask concentration profile, in basis format
      */
      void setMask(T const & field);

      /**
      * Accepts an array of fields representing the external potential
      * field felt by each monomer species, and stores it for use 
      * during iteration.
      * 
      * \param fields mask concentration profile, in basis format
      */
      void setExternalFields(DArray<T> const & fields);

      /**
      * Returns the field that represents the mask imposed upon the 
      * unit cell, or returns an unallocated field if the iterator 
      * does not have a mask. Field is in symmetry-adapted basis format.
      */
      T const & maskField() const;

      /**
      * Returns the array of fields that represents the external potential
      * field felt by each monomer species, or returns an unallocated field
      * if the iterator does not have an external field. Fields are in 
      * symmetry-adapted basis format.
      */
      DArray<T> const & externalFields() const;

      /**
      * Returns the field that represents the external field imposed
      * on the monomer species monomerId, or returns an unallocated
      * field if the iterator does not have an external field. Field
      * is in symmetry-adapted basis format.
      * 
      * \param monomerId integer monomer type index
      */
      T const & externalField(int monomerId) const;

      /**
      * Return true if this iterator imposes a mask within the unit cell,
      * false if no mask is imposed.
      */
      bool hasMask() const;

      /**
      * Return true if this iterator imposes an external field on any
      * monomer species, returns false if no external field is present.
      */
      bool hasExternalField() const;

>>>>>>> cbf74a47
   protected:

      // Members of parent classes with non-dependent names
      using Iterator::setClassName;
      using ParamComposite::read;
      using ParamComposite::readOptional;

   private:

      /// Error tolerance.
      double epsilon_;

      /// Type of error checked for convergence (maxResid or normResid).
      std::string errorType_;

      /// Free parameter for minimization.
      double lambda_;

      /// Number of previous steps to use to compute next state. 
      int nHist_;

      /// Maximum number of previous states to retain.
      int maxHist_;

      /// Maximum number of iterations to attempt.
      int maxItr_;

      /// Number of elements in field or residual vectors.
      int nElem_; 

      /// History of previous field vectors.
      RingBuffer< T > fieldHists_;

      /// Basis vectors of field histories (differences of fields).
      RingBuffer< T > fieldBasis_;

      /// History of residual vectors.
      RingBuffer< T > resHists_;

      /// Basis vectors of residual histories (differences of residuals)
      RingBuffer< T > resBasis_;

      /// Matrix containing the dot products of vectors in resBasis_
      DMatrix<double> U_;

      /// Coefficients for mixing previous states.
      DArray<double> coeffs_;

      /// Dot products of current residual with residual basis vectors.
      DArray<double> v_;

      /// New trial field (big W in Arora et al. 2017)
      T fieldTrial_;

      /// Predicted field residual for trial state (big D)
      T resTrial_;

      /// Workspace for calculations
      T temp_;

      /**
      * Compute a vector of residuals, add to history.
      */
      void computeResidual();

      /**
      * Check if solution is converge within specified tolerance.
      *
      * \return true if error < epsilon and false if error >= epsilon
      */
      bool isConverged();

      /**
      * Compute the coefficients that would minimize residual L2 norm.
      */
      void findResidCoeff();

      /**
      * Rebuild predicted wFields from minimized coefficients
      */
      void updateGuess();

      /**
      * Clean up after a call to solve(), enabling future calls to solve.
      */
      void cleanUp();

      // ---- Methods for doing AM iterator math ---- //

      /**
      * Find the L2 norm of a residual vector.
      *
      * \param hist residual vector
      */
      virtual double findNorm(T const & hist) = 0;

      /**
      * Find the maximum magnitude element of a residual vector.
      *
      * \param hist residual vector
      */
      virtual double findMaxAbs(T const & hist) = 0;

      /**
      * Update the basis of residual vectors.
      * 
      * \param basis RingBuffer of residual basis vectors
      * \param hists RingBuffer of history of residual vectors
      */
      virtual 
      void updateBasis(RingBuffer<T> & basis, 
                       RingBuffer<T> const & hists) = 0;

      /**
      * Update the U matrix.
      * 
      * \param U U matrix
      * \param resBasis RingBuffer of residual basis vectors.
      * \param nHist number of histories stored at this iteration
      */      
      virtual void updateU(DMatrix<double> & U, 
                           RingBuffer<T> const & resBasis, int nHist) = 0;

      /**
      * Update the v vector.
      * 
      * \param v v vector
      * \param resCurrent  current residual vector 
      * \param resBasis RingBuffer of residual basis vectors.
      * \param nHist number of histories stored at this iteration
      */
      virtual void updateV(DArray<double> & v, T const & resCurrent, 
                           RingBuffer<T> const & resBasis, int nHist) = 0;
      
      /**
      * Set one field equal to another.
      *
      * \param a the field to be set (lhs of assignment)
      * \param b the field value to assign (rhs of assignment)
      */
      virtual void setEqual(T& a, T const & b) = 0;

      /**
      * Add linear combination of field basis vectors to the trial field.
      * 
      * \param trial object for calculation results to be stored in
      * \param basis list of history basis vectors
      * \param coeffs list of coefficients of basis vectors
      * \param nHist number of histories stored at this iteration
      */
      virtual 
      void addHistories(T& trial, 
                        RingBuffer<T> const & basis, 
                        DArray<double> coeffs, 
                        int nHist) = 0;

      /**
      * Remove predicted error from trial in attempt to correct for it.
      * 
      * \param fieldTrial field for calculation results to be stored in
      * \param resTrial predicted error for current mixing of histories
      * \param lambda Anderson-Mixing parameter for mixing in histories
      */
      virtual 
      void addPredictedError(T& fieldTrial, T const & resTrial, 
                             double lambda) = 0;

      // -- Functions to exchange data with the parent system - //
     
      /** 
      * Does the system has an initial guess?
      */
      virtual bool hasInitialGuess() = 0;
     
      /** 
      * Return the number of elements in a field or residual vector.
      */
      virtual int nElements() = 0;

      /**
      * Get the current field vector from the system.
      *
      * \param curr current field vector (output)
      */
      virtual void getCurrent(T& curr) = 0;

      /**
      * Run a calculation to update the system state.
      */
      virtual void evaluate() = 0;

      /**
      * Compute residual vector.
      *
      * \param resid current residual vector.
      */
      virtual void getResidual(T& resid) = 0;

      /**
      * Update the system with a passed in trial field.
      *
      * \param newGuess new field vector (input)
      */
      virtual void update(T& newGuess) = 0;

      /**
      * Output relevant system details to the iteration log.
      */
      virtual void outputToLog() = 0;

   };
<<<<<<< HEAD
   
=======

   // Inline member functions

   // Store the concentration field for the mask imposed on the unit cell
   template <typename Iterator, typename T>
   inline void AmIteratorTmpl<Iterator,T>::setMask(T const & field)
   {  
      maskField_ = field; // copy field into maskField_
      hasMask_ = true;
   }

   // Store the external fields imposed on each monomer species
   template <typename Iterator, typename T>
   inline void 
   AmIteratorTmpl<Iterator,T>::setExternalFields(DArray<T> const & fields)
   {  
      externalFields_ = fields; // copy fields into externalFields_
      hasExternalField_ = true;
   }

   // Get the concentration field for the mask imposed on the unit cell
   template <typename Iterator, typename T>
   inline T const & AmIteratorTmpl<Iterator,T>::maskField() const
   {  return maskField_; }

   // Get array of all external fields felt by monomer species
   template <typename Iterator, typename T>
   inline DArray<T> const & AmIteratorTmpl<Iterator,T>::externalFields() 
   const
   {  return externalFields_; }

   // Get the external field felt by one monomer species
   template <typename Iterator, typename T>
   inline 
   T const & AmIteratorTmpl<Iterator,T>::externalField(int monomerId) 
   const
   {  return externalFields_[monomerId]; }

   // Does this iterator have a mask?
   template <typename Iterator, typename T>
   inline bool AmIteratorTmpl<Iterator,T>::hasMask() const
   {  return hasMask_; }

   // Does this iterator have any external field?
   template <typename Iterator, typename T>
   inline bool AmIteratorTmpl<Iterator,T>::hasExternalField() const
   {  return hasExternalField_; }

>>>>>>> cbf74a47
}
#include "AmIteratorTmpl.tpp"
#endif<|MERGE_RESOLUTION|>--- conflicted
+++ resolved
@@ -66,64 +66,6 @@
       */
       int solve();
 
-<<<<<<< HEAD
-=======
-      /**
-      * Accepts a field array representing the concentration profile
-      * of the mask that will be imposed upon the unit cell, and stores 
-      * it for use during iteration.
-      * 
-      * \param field mask concentration profile, in basis format
-      */
-      void setMask(T const & field);
-
-      /**
-      * Accepts an array of fields representing the external potential
-      * field felt by each monomer species, and stores it for use 
-      * during iteration.
-      * 
-      * \param fields mask concentration profile, in basis format
-      */
-      void setExternalFields(DArray<T> const & fields);
-
-      /**
-      * Returns the field that represents the mask imposed upon the 
-      * unit cell, or returns an unallocated field if the iterator 
-      * does not have a mask. Field is in symmetry-adapted basis format.
-      */
-      T const & maskField() const;
-
-      /**
-      * Returns the array of fields that represents the external potential
-      * field felt by each monomer species, or returns an unallocated field
-      * if the iterator does not have an external field. Fields are in 
-      * symmetry-adapted basis format.
-      */
-      DArray<T> const & externalFields() const;
-
-      /**
-      * Returns the field that represents the external field imposed
-      * on the monomer species monomerId, or returns an unallocated
-      * field if the iterator does not have an external field. Field
-      * is in symmetry-adapted basis format.
-      * 
-      * \param monomerId integer monomer type index
-      */
-      T const & externalField(int monomerId) const;
-
-      /**
-      * Return true if this iterator imposes a mask within the unit cell,
-      * false if no mask is imposed.
-      */
-      bool hasMask() const;
-
-      /**
-      * Return true if this iterator imposes an external field on any
-      * monomer species, returns false if no external field is present.
-      */
-      bool hasExternalField() const;
-
->>>>>>> cbf74a47
    protected:
 
       // Members of parent classes with non-dependent names
@@ -335,58 +277,7 @@
       virtual void outputToLog() = 0;
 
    };
-<<<<<<< HEAD
    
-=======
-
-   // Inline member functions
-
-   // Store the concentration field for the mask imposed on the unit cell
-   template <typename Iterator, typename T>
-   inline void AmIteratorTmpl<Iterator,T>::setMask(T const & field)
-   {  
-      maskField_ = field; // copy field into maskField_
-      hasMask_ = true;
-   }
-
-   // Store the external fields imposed on each monomer species
-   template <typename Iterator, typename T>
-   inline void 
-   AmIteratorTmpl<Iterator,T>::setExternalFields(DArray<T> const & fields)
-   {  
-      externalFields_ = fields; // copy fields into externalFields_
-      hasExternalField_ = true;
-   }
-
-   // Get the concentration field for the mask imposed on the unit cell
-   template <typename Iterator, typename T>
-   inline T const & AmIteratorTmpl<Iterator,T>::maskField() const
-   {  return maskField_; }
-
-   // Get array of all external fields felt by monomer species
-   template <typename Iterator, typename T>
-   inline DArray<T> const & AmIteratorTmpl<Iterator,T>::externalFields() 
-   const
-   {  return externalFields_; }
-
-   // Get the external field felt by one monomer species
-   template <typename Iterator, typename T>
-   inline 
-   T const & AmIteratorTmpl<Iterator,T>::externalField(int monomerId) 
-   const
-   {  return externalFields_[monomerId]; }
-
-   // Does this iterator have a mask?
-   template <typename Iterator, typename T>
-   inline bool AmIteratorTmpl<Iterator,T>::hasMask() const
-   {  return hasMask_; }
-
-   // Does this iterator have any external field?
-   template <typename Iterator, typename T>
-   inline bool AmIteratorTmpl<Iterator,T>::hasExternalField() const
-   {  return hasExternalField_; }
-
->>>>>>> cbf74a47
 }
 #include "AmIteratorTmpl.tpp"
 #endif