#ifndef PSCF_POLYMER_TMPL_H
#define PSCF_POLYMER_TMPL_H

/*
* PSCF - Polymer Self-Consistent Field Theory
*
* Copyright 2016 - 2022, The Regents of the University of Minnesota
* Distributed under the terms of the GNU General Public License.
*/

#include <pscf/chem/PolymerSpecies.h>    // base class
#include <pscf/chem/Species.h>           // base class
#include <util/param/ParamComposite.h>   // base class

#include <util/containers/Pair.h>        // member template
#include <util/containers/DArray.h>      // member template

#include <pscf/chem/Edge.h>  
#include <pscf/chem/Vertex.h>          
#include <pscf/chem/PolymerType.h>       
#include <pscf/chem/PolymerModel.h>

namespace Pscf
{

   using namespace Util;

   /**
<<<<<<< HEAD
   * Descriptor and MDE solver for a block polymer.
   *
   * A PolymerTmpl<Block> object has arrays of Block and Vertex objects.
   * Each Block has two propagator MDE solver objects.  The solve() 
   * member function solves the modified diffusion equation (MDE) for 
   * all propagators in molecule.
=======
   * Descriptor and MDE solver for an acyclic branched block polymer.
   *
   * A PolymerTmpl<Block> object has an array of Block objects and an
   * array of Vertex objects that it inherits from the PolymerSpecies
   * base class.  Each Block has two propagator MDE solver objects 
   * associated with the two directions along each block. The solve() 
   * member function solves the modified diffusion equation (MDE) for 
   * all propagators in the molecule (i.e., all blocks, in both 
   * directions) and computes monomer concentration fields for all 
   * blocks.
   *
   * Each implementation-level subclass of Pscf contains a class named
   * Block that derived from Pscf::Edge, and a class named Polymer that
   * is derived from PolymerTmpl<Block>.
>>>>>>> 3baa512a
   *
   * \ingroup Pscf_Solver_Module
   */
   template <class Block>
   class PolymerTmpl : public PolymerSpecies
   {

   public:

      // Modified diffusion equation solver for one block.
      typedef typename Block::Propagator Propagator;

      // Monomer concentration field.
      typedef typename Propagator::CField CField;

      // Chemical potential field.
      typedef typename Propagator::WField WField;

      /**
      * Constructor.
      */
      PolymerTmpl();

      /**
      * Destructor.
      */
      ~PolymerTmpl();

      /**
      * Read and initialize.
      *
      * \param in input parameter stream
      */
      virtual void readParameters(std::istream& in);

      /**
      * Solve modified diffusion equation.
      *
      * Upon return, propagators for all blocks, molecular partition
<<<<<<< HEAD
      * function q, phi and mu are all set.  The implementation of 
      * PolymerTmpl::solve() the calls the solve() function for all 
      * propagators in the molecule in a predeternined order, then
      * computes q, and finally computes mu from phi or phi from mu,
      * depending on the ensemble.
      *
      * This function should be called within a member function named
      * "compute" of each concrete subclass.  This compute function must
      * take an array of chemical potential fields (w-fields) as an
      * argument. Before calling the solve() function declared here,
      * the compute() function of each such subclass must setup the 
      * solvers by storing information required to solve the MDE within 
      * each block within a set of implementation dependent private 
      * members of the class that represents a block of a block polymer. 
      * After calling this solve() function, the compute function must
      * loop over blocks to compute the monomer concentration fields 
      * for all blocks.
=======
      * function q, phi and mu are all set, and concentration fields
      * associated with all blocks in the polymer have been computed.
      * The implementation of PolymerTmpl::solve() the calls the solve()
      * function for all propagators in the molecule in a predetermined
      * order.
>>>>>>> 3baa512a
      *
      * The concrete subclass of PolymerTmpl<Block> in each implemenation
      * level namespace, which is named Polymer by convention, defines a 
      * function named "compute" that calls PolymerTmpl<Block>::solve. 
      * This compute function takes an array of chemical potential 
      * fields (w-fields) as an argument. Before calling the solve() 
      * function declared here, the compute() function of each such Polymer
      * class must pass the w-fields and any other mutable required data 
      * to all Block objects in order to set up the solution of the MDE 
      * within each block. 
      *
      * The optional parameter phiTot is only relevant to problems 
      * involving a mask that excludes material from part of the unit
      * cell, as for thin film problems. 
      *
      * \param phiTot  fraction of unit cell volume occupied by material
      */
      virtual void solve(double phiTot = 1.0);

      /// \name Accessors (objects, by reference)
      ///@{

      /**
      * Get a specified Edge (block descriptor) by non-const reference.
      *
      * The edge member functions implement pure virtual functions 
      * defined by the PolymerSpecies base class, and provide access to 
      * a Block as a reference to an Edge (a block descriptor).
      *
      * \param id block index, 0 <= id < nBlock
      */
      virtual Edge& edge(int id);

      /**
      * Get a specified Edge (block descriptor) by const reference.
      *
      * \param id block index, 0 <= id < nBlock
      */
      virtual Edge const& edge(int id) const;

      /**
      * Get a specified Block (block solver and descriptor)
      *
      * \param id block index, 0 <= id < nBlock
      */
      Block& block(int id);

      /**
      * Get a specified Block (solver and descriptor) by const reference.
      *
      * \param id block index, 0 <= id < nBlock
      */
      Block const& block(int id) const ;

      /**
      * Get the Propagator for a specific block and direction (non-const).
      *
      * For an edge that terminates at vertices with vertex indices given
      * by the return values of Edge::vertexId(0) and Edge::vertexId(1):
      *    - direction 0 propagates from vertexId(0) to vertexId(1) 
      *    - direction 1 propagates from vertexId(1) to vertexId(0)
      * 
      * \param blockId integer index of associated block
      * \param directionId integer index for direction (0 or 1)
      */
      Propagator& propagator(int blockId, int directionId);

      /**
      * Get the Propagator for a specific block and direction (const).
      *
      * \param blockId integer index of associated block
      * \param directionId integer index for direction (0 or 1)
      */
      Propagator const & propagator(int blockId, int directionId) const;

      /**
      * Get propagator indexed in order of computation (non-const).
      *
      * The propagator index argument must satisfy 0 <= id < 2*nBlock.
      *
      * \param id  propagator index, in order of computation plan
      */
      Propagator& propagator(int id);

      ///@}

      // Inherited public members
      using PolymerSpecies::edge;
      using PolymerSpecies::vertex;
      using PolymerSpecies::propagatorId;
      using PolymerSpecies::path;
      using PolymerSpecies::nBlock;
      using PolymerSpecies::nVertex;
      using PolymerSpecies::nPropagator;
      using PolymerSpecies::length;
      using PolymerSpecies::nBead;
      using PolymerSpecies::type;

      using Species::phi;
      using Species::mu;
      using Species::q;
      using Species::ensemble;

   protected:

      /**
<<<<<<< HEAD
      * Allocate array of blocks.
=======
      * Allocate array of Block objects.
>>>>>>> 3baa512a
      */
      virtual void allocateBlocks();

      /**
      * Read array of data for blocks from parameter file
      *
      * \param in parameter input stream
      */
      virtual void readBlocks(std::istream& in);

   private:

      /// Array of Block objects in this polymer.
      DArray<Block> blocks_;

   };

   // Inline functions

   /*
   * Get a specified Edge (block descriptor) by non-const reference.
   */
   template <class Block>
   inline 
   Edge& PolymerTmpl<Block>::edge(int id)
   {  return blocks_[id]; }

   /*
   * Get a specified Edge (block descriptor) by const reference.
   */
   template <class Block>
   inline 
   Edge const & PolymerTmpl<Block>::edge(int id) const
   {  return blocks_[id]; }

   /*
   * Get a specified Block solver by non-const reference.
   */
   template <class Block>
   inline 
   Block& PolymerTmpl<Block>::block(int id)
   {  return blocks_[id]; }

   /*
   * Get a specified Block solver by const reference.
   */
   template <class Block>
   inline 
   Block const & PolymerTmpl<Block>::block(int id) const
   {  return blocks_[id]; }

   /*
   * Get a Propagator, indexed by block and direction ids (non-const).
   */
   template <class Block>
   inline
   typename Block::Propagator&
   PolymerTmpl<Block>::propagator(int blockId, int directionId)
   {  return block(blockId).propagator(directionId); }

   /*
   * Get a Propagator, indexed by block and direction ids (const).
   */
   template <class Block>
   inline
   typename Block::Propagator const &
   PolymerTmpl<Block>::propagator(int blockId, int directionId) const
   {  return block(blockId).propagator(directionId); }

   /*
   * Get a Propagator, indexed in order of computation.
   */
   template <class Block>
   inline
   typename Block::Propagator& PolymerTmpl<Block>::propagator(int id)
   {
      Pair<int> propId = propagatorId(id);
      return propagator(propId[0], propId[1]);
   }

   // Non-inline functions

   /*
   * Constructor.
   */
   template <class Block>
   PolymerTmpl<Block>::PolymerTmpl()
    : PolymerSpecies(),
      blocks_()
   {  setClassName("PolymerTmpl"); }

   /*
   * Destructor.
   */
   template <class Block>
   PolymerTmpl<Block>::~PolymerTmpl()
   {}

   template <class Block>
   void PolymerTmpl<Block>::allocateBlocks()
   {  blocks_.allocate(nBlock()); }

   template <class Block>
   void PolymerTmpl<Block>::readBlocks(std::istream& in)
   {  readDArray<Block>(in, "blocks", blocks_, nBlock()); }

   template <class Block>
   void PolymerTmpl<Block>::readParameters(std::istream& in)
   {

      PolymerSpecies::readParameters(in);

      // Set sources for all propagators
      Vertex const * vertexPtr = 0;
      Propagator const * sourcePtr = 0;
      Propagator * propagatorPtr = 0;
      Pair<int> propId;
      int blockId, directionId, vertexId, i;
      for (blockId = 0; blockId < nBlock(); ++blockId) {
         // Add sources
         for (directionId = 0; directionId < 2; ++directionId) {
            vertexId = block(blockId).vertexId(directionId);
            vertexPtr = &vertex(vertexId);
            propagatorPtr = &block(blockId).propagator(directionId);
            for (i = 0; i < vertexPtr->size(); ++i) {
               propId = vertexPtr->inPropagatorId(i);
               if (propId[0] == blockId) {
                  UTIL_CHECK(propId[1] != directionId);
               } else {
                  sourcePtr =
                     &block(propId[0]).propagator(propId[1]);
                  propagatorPtr->addSource(*sourcePtr);
               }
            } // end loop over inputs to head vertex
         } // end loop over directionId
      } // end loop over blockId

      // If using bead model, set propagator vertex ownership
      Block* blockPtr;
      if (PolymerModel::isBead()) {
         bool own0, own1;
         for (int blockId = 0; blockId < nBlock(); ++blockId) {
            blockPtr = &(blocks_[blockId]);
            own0 = blockPtr->ownsVertex(0);
            own1 = blockPtr->ownsVertex(1);
            blockPtr->propagator(0).setVertexOwnership(own0, own1);
            blockPtr->propagator(1).setVertexOwnership(own1, own0);
         }
      }

      // If using bead model, check ownership of vertex beads
      if (PolymerModel::isBead()) {
         int vSize, ib, id, nOwner;
         Pair<int> propId;

         // Loop over vertices
         for (int vertexId = 0; vertexId < nVertex(); ++vertexId) {
            vSize = vertex(vertexId).size();

            // Incoming propagators
            nOwner = 0;
            for (int ip = 0; ip < vSize; ++ip) {
               propId = vertex(vertexId).inPropagatorId(ip);
               ib = propId[0];
               id = propId[1];
               if (block(ib).propagator(id).ownsTail()) {
                 ++nOwner;
               }
            }
            UTIL_CHECK(nOwner == 1);

            // Outgoing propagators
            nOwner = 0;
            for (int i = 0; i < vSize; ++i) {
               propId = vertex(vertexId).outPropagatorId(i);
               ib = propId[0];
               id = propId[1];
               if (block(ib).propagator(id).ownsHead()) {
                 ++nOwner;
               }
            }
            UTIL_CHECK(nOwner == 1);

         } // end loop over vertices

         // Check consistency of block and propagator ownership flags
         bool own0, own1;
         for (int blockId = 0; blockId < nBlock(); ++blockId) {
            blockPtr = &(block(blockId));
            own0 = blockPtr->ownsVertex(0);
            own1 = blockPtr->ownsVertex(1);
            UTIL_CHECK(blockPtr->propagator(0).ownsHead() == own0);
            UTIL_CHECK(blockPtr->propagator(1).ownsTail() == own0);
            UTIL_CHECK(blockPtr->propagator(0).ownsTail() == own1);
            UTIL_CHECK(blockPtr->propagator(1).ownsHead() == own1);
         } 

      } // end if (PolymerModel::isBead())

   }

   /*
   * Compute a solution to the MDE and block concentrations.
   */
   template <class Block>
   void PolymerTmpl<Block>::solve(double phiTot)
   {

      // Clear all propagators
      for (int j = 0; j < nPropagator(); ++j) {
         propagator(j).setIsSolved(false);
      }

      // Solve modified diffusion equation for all propagators in
      // the order specified by function makePlan.
      for (int j = 0; j < nPropagator(); ++j) {
         UTIL_CHECK(propagator(j).isReady());
         propagator(j).solve();
      }

      // Compute molecular partition function q_
      q_ = block(0).propagator(0).computeQ();

      // The Propagator::computeQ function returns a spatial average.
      // Correct for partial occupation of the unit cell.
      q_ = q_/phiTot;

      // Compute mu_ or phi_, depending on ensemble
      if (ensemble() == Species::Closed) {
         mu_ = log(phi_/q_);
      } else
      if (ensemble() == Species::Open) {
         phi_ = exp(mu_)*q_;
      }

      #if 0
      // Compute block concentration fields
      double prefactor;
      if (PolymerModel::isThread()) {
         prefactor = phi_ / ( q_ * length() );
      } else 
      if (PolymerModel::isBead()) {
         prefactor = phi_ / ( q_ * (double)nBead() );
      }
      for (int i = 0; i < nBlock(); ++i) {
         block(i).computeConcentration(prefactor);
      }
      #endif

   }

}
#endif<|MERGE_RESOLUTION|>--- conflicted
+++ resolved
@@ -15,9 +15,9 @@
 #include <util/containers/Pair.h>        // member template
 #include <util/containers/DArray.h>      // member template
 
-#include <pscf/chem/Edge.h>  
-#include <pscf/chem/Vertex.h>          
-#include <pscf/chem/PolymerType.h>       
+#include <pscf/chem/Edge.h>
+#include <pscf/chem/Vertex.h>
+#include <pscf/chem/PolymerType.h>
 #include <pscf/chem/PolymerModel.h>
 
 namespace Pscf
@@ -26,29 +26,20 @@
    using namespace Util;
 
    /**
-<<<<<<< HEAD
    * Descriptor and MDE solver for a block polymer.
-   *
-   * A PolymerTmpl<Block> object has arrays of Block and Vertex objects.
-   * Each Block has two propagator MDE solver objects.  The solve() 
-   * member function solves the modified diffusion equation (MDE) for 
-   * all propagators in molecule.
-=======
-   * Descriptor and MDE solver for an acyclic branched block polymer.
    *
    * A PolymerTmpl<Block> object has an array of Block objects and an
    * array of Vertex objects that it inherits from the PolymerSpecies
-   * base class.  Each Block has two propagator MDE solver objects 
-   * associated with the two directions along each block. The solve() 
-   * member function solves the modified diffusion equation (MDE) for 
-   * all propagators in the molecule (i.e., all blocks, in both 
-   * directions) and computes monomer concentration fields for all 
-   * blocks.
+   * base class.  Each Block has two propagator MDE solver objects
+   * associated with the two directions along each block.
+   *
+   * The solve() member function solves the modified diffusion equation
+   * (MDE) for all propagators in the molecule (i.e., all blocks, in both
+   * directions).
    *
    * Each implementation-level subclass of Pscf contains a class named
    * Block that derived from Pscf::Edge, and a class named Polymer that
    * is derived from PolymerTmpl<Block>.
->>>>>>> 3baa512a
    *
    * \ingroup Pscf_Solver_Module
    */
@@ -88,45 +79,25 @@
       * Solve modified diffusion equation.
       *
       * Upon return, propagators for all blocks, molecular partition
-<<<<<<< HEAD
-      * function q, phi and mu are all set.  The implementation of 
-      * PolymerTmpl::solve() the calls the solve() function for all 
+      * function q, phi and mu are all set.  The implementation of
+      * PolymerTmpl::solve() the calls the solve() function for all
       * propagators in the molecule in a predeternined order, then
       * computes q, and finally computes mu from phi or phi from mu,
       * depending on the ensemble.
       *
-      * This function should be called within a member function named
-      * "compute" of each concrete subclass.  This compute function must
-      * take an array of chemical potential fields (w-fields) as an
-      * argument. Before calling the solve() function declared here,
-      * the compute() function of each such subclass must setup the 
-      * solvers by storing information required to solve the MDE within 
-      * each block within a set of implementation dependent private 
-      * members of the class that represents a block of a block polymer. 
-      * After calling this solve() function, the compute function must
-      * loop over blocks to compute the monomer concentration fields 
-      * for all blocks.
-=======
-      * function q, phi and mu are all set, and concentration fields
-      * associated with all blocks in the polymer have been computed.
-      * The implementation of PolymerTmpl::solve() the calls the solve()
-      * function for all propagators in the molecule in a predetermined
-      * order.
->>>>>>> 3baa512a
-      *
       * The concrete subclass of PolymerTmpl<Block> in each implemenation
-      * level namespace, which is named Polymer by convention, defines a 
-      * function named "compute" that calls PolymerTmpl<Block>::solve. 
-      * This compute function takes an array of chemical potential 
-      * fields (w-fields) as an argument. Before calling the solve() 
-      * function declared here, the compute() function of each such Polymer
-      * class must pass the w-fields and any other mutable required data 
-      * to all Block objects in order to set up the solution of the MDE 
-      * within each block. 
-      *
-      * The optional parameter phiTot is only relevant to problems 
+      * level namespace, which is named Polymer by convention, defines a
+      * function named "compute" that calls PolymerTmpl<Block>::solve.
+      * This compute function takes an array of chemical potential fields
+      * (w-fields) as an argument. Before calling the solve() function
+      * declared here, the compute() function of each such Polymer class
+      * must pass the w-fields and any other required mutable data to all
+      * Block objects in order to set up the solution of the MDE within
+      * each block.
+      *
+      * The optional parameter phiTot is only relevant to problems
       * involving a mask that excludes material from part of the unit
-      * cell, as for thin film problems. 
+      * cell, as for thin film problems.
       *
       * \param phiTot  fraction of unit cell volume occupied by material
       */
@@ -138,9 +109,9 @@
       /**
       * Get a specified Edge (block descriptor) by non-const reference.
       *
-      * The edge member functions implement pure virtual functions 
-      * defined by the PolymerSpecies base class, and provide access to 
-      * a Block as a reference to an Edge (a block descriptor).
+      * The edge member functions implement pure virtual functions
+      * defined by the PolymerSpecies base class, and provide access to
+      * each Block as a reference to an Edge (a block descriptor).
       *
       * \param id block index, 0 <= id < nBlock
       */
@@ -172,9 +143,9 @@
       *
       * For an edge that terminates at vertices with vertex indices given
       * by the return values of Edge::vertexId(0) and Edge::vertexId(1):
-      *    - direction 0 propagates from vertexId(0) to vertexId(1) 
+      *    - direction 0 propagates from vertexId(0) to vertexId(1)
       *    - direction 1 propagates from vertexId(1) to vertexId(0)
-      * 
+      *
       * \param blockId integer index of associated block
       * \param directionId integer index for direction (0 or 1)
       */
@@ -219,11 +190,7 @@
    protected:
 
       /**
-<<<<<<< HEAD
-      * Allocate array of blocks.
-=======
       * Allocate array of Block objects.
->>>>>>> 3baa512a
       */
       virtual void allocateBlocks();
 
@@ -247,7 +214,7 @@
    * Get a specified Edge (block descriptor) by non-const reference.
    */
    template <class Block>
-   inline 
+   inline
    Edge& PolymerTmpl<Block>::edge(int id)
    {  return blocks_[id]; }
 
@@ -255,7 +222,7 @@
    * Get a specified Edge (block descriptor) by const reference.
    */
    template <class Block>
-   inline 
+   inline
    Edge const & PolymerTmpl<Block>::edge(int id) const
    {  return blocks_[id]; }
 
@@ -263,7 +230,7 @@
    * Get a specified Block solver by non-const reference.
    */
    template <class Block>
-   inline 
+   inline
    Block& PolymerTmpl<Block>::block(int id)
    {  return blocks_[id]; }
 
@@ -271,7 +238,7 @@
    * Get a specified Block solver by const reference.
    */
    template <class Block>
-   inline 
+   inline
    Block const & PolymerTmpl<Block>::block(int id) const
    {  return blocks_[id]; }
 
@@ -419,7 +386,7 @@
             UTIL_CHECK(blockPtr->propagator(1).ownsTail() == own0);
             UTIL_CHECK(blockPtr->propagator(0).ownsTail() == own1);
             UTIL_CHECK(blockPtr->propagator(1).ownsHead() == own1);
-         } 
+         }
 
       } // end if (PolymerModel::isBead())
 
@@ -464,7 +431,7 @@
       double prefactor;
       if (PolymerModel::isThread()) {
          prefactor = phi_ / ( q_ * length() );
-      } else 
+      } else
       if (PolymerModel::isBead()) {
          prefactor = phi_ / ( q_ * (double)nBead() );
       }
