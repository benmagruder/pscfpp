#ifndef PSCF_POLYMER_TMPL_H
#define PSCF_POLYMER_TMPL_H

/*
* PSCF - Polymer Self-Consistent Field Theory
*
* Copyright 2016 - 2022, The Regents of the University of Minnesota
* Distributed under the terms of the GNU General Public License.
*/

#include <pscf/chem/PolymerSpecies.h>    // base class
<<<<<<< HEAD
#include <pscf/chem/Species.h>           // base class
#include <util/param/ParamComposite.h>   // base class

#include <util/containers/Pair.h>        // member template
#include <util/containers/DArray.h>      // member template

#include <pscf/chem/Edge.h>  
#include <pscf/chem/Vertex.h>          
#include <pscf/chem/PolymerModel.h>
=======
#include <util/containers/DArray.h>      // member template

// Classes used in implementation
#include <pscf/chem/Vertex.h>           
#include <pscf/chem/PolymerType.h>       
#include <util/containers/Pair.h>       
>>>>>>> c4ed4944

#include <cmath>

namespace Pscf
{

<<<<<<< HEAD
=======
   class Edge;
>>>>>>> c4ed4944
   using namespace Util;

   /**
   * Descriptor and MDE solver for a block polymer.
   *
   * A PolymerTmpl<Block> object has arrays of Block and Vertex objects.
   * Each Block has two propagator MDE solver objects.  The solve() 
   * member function solves the modified diffusion equation (MDE) for 
   * all propagators in molecule.
   *
   * \ingroup Pscf_Solver_Module
   */
   template <class Block>
   class PolymerTmpl : public PolymerSpecies
   {

   public:

      // Modified diffusion equation solver for one block.
      typedef typename Block::Propagator Propagator;

      // Monomer concentration field.
      typedef typename Propagator::CField CField;

      // Chemical potential field.
      typedef typename Propagator::WField WField;

      /**
      * Constructor.
      */
      PolymerTmpl();

      /**
      * Destructor.
      */
      ~PolymerTmpl();

      /**
      * Read and initialize.
      *
      * \param in input parameter stream
      */
      virtual void readParameters(std::istream& in);

      /**
      * Solve modified diffusion equation.
      *
      * Upon return, propagators for all blocks, molecular partition
<<<<<<< HEAD
      * function q, phi and mu are all set.  The implementation of 
      * PolymerTmpl::solve() the calls the solve() function for all 
      * propagators in the molecule in a predeternined order, then
      * computes q, and finally computes mu from phi or phi from mu,
      * depending on the ensemble.
=======
      * function q, phi and mu are all set.
>>>>>>> c4ed4944
      *
      * This function should be called within a member function named
      * "compute" of each concrete subclass.  This compute function must
      * take an array of chemical potential fields (w-fields) as an
      * argument. Before calling the solve() function declared here,
      * the compute() function of each such subclass must setup the 
      * solvers by storing information required to solve the MDE within 
      * each block within a set of implementation dependent private 
      * members of the class that represents a block of a block polymer. 
      * After calling this solve() function, the compute function must
      * loop over blocks to compute the monomer concentration fields 
      * for all blocks.
      *
      * The optional parameter phiTot is only relevant to problems
      * such as thin films in which the material is excluded from part
      * of the unit cell by an inhogeneous constraint on the sum of
      * monomer concentration (i.e., a "mask").
      *
      * \param phiTot  fraction of volume occupied by material
      */
      virtual void solve(double phiTot = 1.0);

      /// \name Accessors (objects, by reference)
      ///@{

      /**
      * Get a specified Edge (block descriptor) by non-const reference.
      *
      * \param id block index, 0 <= id < nBlock
      */
<<<<<<< HEAD
      virtual 
      Edge& edge(int id);
=======
      virtual Edge& edge(int id);
>>>>>>> c4ed4944

      /**
      * Get a specified Edge (block descriptor) by const reference.
      *
      * \param id block index, 0 <= id < nBlock
      */
<<<<<<< HEAD
      virtual
      Edge const& edge(int id) const;
=======
      virtual Edge const& edge(int id) const;
>>>>>>> c4ed4944

      /**
      * Get a specified Block.
      *
      * \param id block index, 0 <= id < nBlock
      */
      Block& block(int id);

      /**
      * Get a specified Block by const reference.
      *
      * \param id block index, 0 <= id < nBlock
      */
      Block const& block(int id) const ;

      /**
      * Get propagator for a specific block and direction (non-const).
      *
      * \param blockId integer index of associated block
      * \param directionId integer index for direction (0 or 1)
      */
      Propagator& propagator(int blockId, int directionId);

      /**
      * Get a propagator for a specific block and direction (const).
      *
      * \param blockId integer index of associated block
      * \param directionId integer index for direction (0 or 1)
      */
      Propagator const & propagator(int blockId, int directionId) const;

      /**
      * Get propagator indexed in order of computation (non-const).
      *
      * The propagator index must satisfy 0 <= id < 2*nBlock.
      *
      * \param id propagator index, in order of computation plan
      */
      Propagator& propagator(int id);

      ///@}
<<<<<<< HEAD

      using PolymerSpecies::nBlock;
      using PolymerSpecies::nVertex;
      using PolymerSpecies::nPropagator;
      using PolymerSpecies::vertex;
      using PolymerSpecies::propagatorId;
      using PolymerSpecies::path;
      using PolymerSpecies::length;
      using PolymerSpecies::nBead;
      using PolymerSpecies::type;

      using Species::mu;
      using Species::phi;
      using Species::q;
      using Species::ensemble;

      using ParamComposite::read;
      using ParamComposite::readParam;
      using ParamComposite::writeParam;
      using ParamComposite::setClassName;

   protected:

      /**
      * Allocate array of blocks.
=======

      using PolymerSpecies::edge;
      using PolymerSpecies::vertex;
      using PolymerSpecies::propagatorId;
      using PolymerSpecies::path;
      using PolymerSpecies::nBlock;
      using PolymerSpecies::nVertex;
      using PolymerSpecies::nPropagator;
      using PolymerSpecies::length;
      using PolymerSpecies::type;

      using Species::phi;
      using Species::mu;
      using Species::q;
      using Species::ensemble;

   protected:

      /**
      * Allocate blocks array.
>>>>>>> c4ed4944
      */
      virtual void allocateBlocks();

      /**
<<<<<<< HEAD
      * Read array of block data.
=======
      * Read array of data for blocks from parameter file
      *
      * \param in parameter input stream
>>>>>>> c4ed4944
      */
      virtual void readBlocks(std::istream& in);

   private:

      /// Array of Block objects in this polymer.
      DArray<Block> blocks_;

   };

<<<<<<< HEAD
   // Inline functions

=======
>>>>>>> c4ed4944
   /*
   * Get a specified Edge (block descriptor) by non-const reference.
   */
   template <class Block>
   inline Edge& PolymerTmpl<Block>::edge(int id)
   {  return blocks_[id]; }

   /*
   * Get a specified Edge (block descriptor) by const reference.
   */
   template <class Block>
   inline 
   Edge const & PolymerTmpl<Block>::edge(int id) const
   {  return blocks_[id]; }

   /*
   * Get a specified Block solver by non-const reference.
   */
   template <class Block>
   inline 
   Block& PolymerTmpl<Block>::block(int id)
   {  return blocks_[id]; }

   /*
   * Get a specified Block solver by const reference.
   */
   template <class Block>
   inline 
   Block const & PolymerTmpl<Block>::block(int id) const
   {  return blocks_[id]; }

   /*
<<<<<<< HEAD
   * Get a Propagator, indexed by block and direction ids (non-const).
=======
   * Get a Propagator indexed by block and direction (non-const).
>>>>>>> c4ed4944
   */
   template <class Block>
   inline
   typename Block::Propagator&
   PolymerTmpl<Block>::propagator(int blockId, int directionId)
   {  return block(blockId).propagator(directionId); }

   /*
   * Get a Propagator, indexed by block and direction ids (const).
   */
   template <class Block>
   inline
   typename Block::Propagator const &
   PolymerTmpl<Block>::propagator(int blockId, int directionId) const
   {  return block(blockId).propagator(directionId); }

   /*
<<<<<<< HEAD
   * Get a propagator indexed in order of computation (non-const).
=======
   * Get a propagator indexed in order of computation.
>>>>>>> c4ed4944
   */
   template <class Block>
   inline
   typename Block::Propagator& PolymerTmpl<Block>::propagator(int id)
   {
      Pair<int> propId = propagatorId(id);
      return propagator(propId[0], propId[1]);
   }

   // Non-inline functions

   /*
   * Constructor.
   */
   template <class Block>
   PolymerTmpl<Block>::PolymerTmpl()
    : PolymerSpecies(),
<<<<<<< HEAD
      blocks_()
=======
      blocks_() 
>>>>>>> c4ed4944
   {  setClassName("PolymerTmpl"); }

   /*
   * Destructor.
   */
   template <class Block>
   PolymerTmpl<Block>::~PolymerTmpl()
   {}

   template <class Block>
   void PolymerTmpl<Block>::allocateBlocks()
   {  blocks_.allocate(nBlock()); }

   template <class Block>
   void PolymerTmpl<Block>::readBlocks(std::istream& in)
   {  readDArray<Block>(in, "blocks", blocks_, nBlock()); }

   template <class Block>
   void PolymerTmpl<Block>::readParameters(std::istream& in)
   {

      PolymerSpecies::readParameters(in);

      // Set sources for all propagators
      Vertex const * vertexPtr = 0;
      Propagator const * sourcePtr = 0;
      Propagator * propagatorPtr = 0;
      Pair<int> propId;
      int blockId, directionId, vertexId, i;
      for (blockId = 0; blockId < nBlock(); ++blockId) {
         // Add sources
         for (directionId = 0; directionId < 2; ++directionId) {
            vertexId = block(blockId).vertexId(directionId);
            vertexPtr = &vertex(vertexId);
            propagatorPtr = &block(blockId).propagator(directionId);
            for (i = 0; i < vertexPtr->size(); ++i) {
               propId = vertexPtr->inPropagatorId(i);
               if (propId[0] == blockId) {
                  UTIL_CHECK(propId[1] != directionId);
               } else {
                  sourcePtr =
                     &block(propId[0]).propagator(propId[1]);
                  propagatorPtr->addSource(*sourcePtr);
               }
            } // end loop over inputs to head vertex
         } // end loop over directionId
      } // end loop over blockId

      // If using bead model, set propagator vertex ownership
      Block* blockPtr;
      if (PolymerModel::isBead()) {
         bool own0, own1;
         for (int blockId = 0; blockId < nBlock(); ++blockId) {
            blockPtr = &(blocks_[blockId]);
            own0 = blockPtr->ownsVertex(0);
            own1 = blockPtr->ownsVertex(1);
            blockPtr->propagator(0).setVertexOwnership(own0, own1);
            blockPtr->propagator(1).setVertexOwnership(own1, own0);
         }
      }

      // If using bead model, check ownership of vertex beads
      if (PolymerModel::isBead()) {
         int vSize, ib, id, nOwner;
         Pair<int> propId;

         // Loop over vertices
         for (int vertexId = 0; vertexId < nVertex(); ++vertexId) {
            vSize = vertex(vertexId).size();

            // Incoming propagators
            nOwner = 0;
            for (int ip = 0; ip < vSize; ++ip) {
               propId = vertex(vertexId).inPropagatorId(ip);
               ib = propId[0];
               id = propId[1];
               if (block(ib).propagator(id).ownsTail()) {
                 ++nOwner;
               }
            }
            UTIL_CHECK(nOwner == 1);

            // Outgoing propagators
            nOwner = 0;
            for (int i = 0; i < vSize; ++i) {
               propId = vertex(vertexId).outPropagatorId(i);
               ib = propId[0];
               id = propId[1];
               if (block(ib).propagator(id).ownsHead()) {
                 ++nOwner;
               }
            }
            UTIL_CHECK(nOwner == 1);

<<<<<<< HEAD
         } // end loop over vertices

         // Check consistency of block and propagator ownership flags
         bool own0, own1;
         for (int blockId = 0; blockId < nBlock(); ++blockId) {
            blockPtr = &(block(blockId));
            own0 = blockPtr->ownsVertex(0);
            own1 = blockPtr->ownsVertex(1);
            UTIL_CHECK(blockPtr->propagator(0).ownsHead() == own0);
            UTIL_CHECK(blockPtr->propagator(1).ownsTail() == own0);
            UTIL_CHECK(blockPtr->propagator(0).ownsTail() == own1);
            UTIL_CHECK(blockPtr->propagator(1).ownsHead() == own1);
         } 

      } // end if (PolymerModel::isBead())

   }

=======
>>>>>>> c4ed4944
   /*
   * Compute a solution to the MDE and block concentrations.
   */
   template <class Block>
   void PolymerTmpl<Block>::solve(double phiTot)
   {

      // Clear all propagators
      for (int j = 0; j < nPropagator(); ++j) {
         propagator(j).setIsSolved(false);
      }

      // Solve modified diffusion equation for all propagators in
      // the order specified by function makePlan.
      for (int j = 0; j < nPropagator(); ++j) {
         UTIL_CHECK(propagator(j).isReady());
         propagator(j).solve();
      }

      // Compute molecular partition function q_
      q_ = block(0).propagator(0).computeQ();

      // The Propagator::computeQ function returns a spatial average.
      // Correct for partial occupation of the unit cell.
      q_ = q_/phiTot;

      // Compute mu_ or phi_, depending on ensemble
      if (ensemble() == Species::Closed) {
         mu_ = log(phi_/q_);
      } else
      if (ensemble() == Species::Open) {
         phi_ = exp(mu_)*q_;
      }

      #if 0
      // Compute block concentration fields
      double prefactor;
      if (PolymerModel::isThread()) {
         prefactor = phi_ / ( q_ * length() );
      } else 
      if (PolymerModel::isBead()) {
         prefactor = phi_ / ( q_ * (double)nBead() );
      }
      for (int i = 0; i < nBlock(); ++i) {
         block(i).computeConcentration(prefactor);
      }
<<<<<<< HEAD
      #endif
=======
>>>>>>> c4ed4944

   }

}
#endif<|MERGE_RESOLUTION|>--- conflicted
+++ resolved
@@ -9,7 +9,6 @@
 */
 
 #include <pscf/chem/PolymerSpecies.h>    // base class
-<<<<<<< HEAD
 #include <pscf/chem/Species.h>           // base class
 #include <util/param/ParamComposite.h>   // base class
 
@@ -18,25 +17,12 @@
 
 #include <pscf/chem/Edge.h>  
 #include <pscf/chem/Vertex.h>          
+#include <pscf/chem/PolymerType.h>       
 #include <pscf/chem/PolymerModel.h>
-=======
-#include <util/containers/DArray.h>      // member template
-
-// Classes used in implementation
-#include <pscf/chem/Vertex.h>           
-#include <pscf/chem/PolymerType.h>       
-#include <util/containers/Pair.h>       
->>>>>>> c4ed4944
-
-#include <cmath>
 
 namespace Pscf
 {
 
-<<<<<<< HEAD
-=======
-   class Edge;
->>>>>>> c4ed4944
    using namespace Util;
 
    /**
@@ -85,15 +71,11 @@
       * Solve modified diffusion equation.
       *
       * Upon return, propagators for all blocks, molecular partition
-<<<<<<< HEAD
       * function q, phi and mu are all set.  The implementation of 
       * PolymerTmpl::solve() the calls the solve() function for all 
       * propagators in the molecule in a predeternined order, then
       * computes q, and finally computes mu from phi or phi from mu,
       * depending on the ensemble.
-=======
-      * function q, phi and mu are all set.
->>>>>>> c4ed4944
       *
       * This function should be called within a member function named
       * "compute" of each concrete subclass.  This compute function must
@@ -124,24 +106,14 @@
       *
       * \param id block index, 0 <= id < nBlock
       */
-<<<<<<< HEAD
-      virtual 
-      Edge& edge(int id);
-=======
       virtual Edge& edge(int id);
->>>>>>> c4ed4944
 
       /**
       * Get a specified Edge (block descriptor) by const reference.
       *
       * \param id block index, 0 <= id < nBlock
       */
-<<<<<<< HEAD
-      virtual
-      Edge const& edge(int id) const;
-=======
       virtual Edge const& edge(int id) const;
->>>>>>> c4ed4944
 
       /**
       * Get a specified Block.
@@ -183,33 +155,6 @@
       Propagator& propagator(int id);
 
       ///@}
-<<<<<<< HEAD
-
-      using PolymerSpecies::nBlock;
-      using PolymerSpecies::nVertex;
-      using PolymerSpecies::nPropagator;
-      using PolymerSpecies::vertex;
-      using PolymerSpecies::propagatorId;
-      using PolymerSpecies::path;
-      using PolymerSpecies::length;
-      using PolymerSpecies::nBead;
-      using PolymerSpecies::type;
-
-      using Species::mu;
-      using Species::phi;
-      using Species::q;
-      using Species::ensemble;
-
-      using ParamComposite::read;
-      using ParamComposite::readParam;
-      using ParamComposite::writeParam;
-      using ParamComposite::setClassName;
-
-   protected:
-
-      /**
-      * Allocate array of blocks.
-=======
 
       using PolymerSpecies::edge;
       using PolymerSpecies::vertex;
@@ -219,6 +164,7 @@
       using PolymerSpecies::nVertex;
       using PolymerSpecies::nPropagator;
       using PolymerSpecies::length;
+      using PolymerSpecies::nBead;
       using PolymerSpecies::type;
 
       using Species::phi;
@@ -229,19 +175,14 @@
    protected:
 
       /**
-      * Allocate blocks array.
->>>>>>> c4ed4944
+      * Allocate array of blocks.
       */
       virtual void allocateBlocks();
 
       /**
-<<<<<<< HEAD
-      * Read array of block data.
-=======
       * Read array of data for blocks from parameter file
       *
       * \param in parameter input stream
->>>>>>> c4ed4944
       */
       virtual void readBlocks(std::istream& in);
 
@@ -252,16 +193,14 @@
 
    };
 
-<<<<<<< HEAD
    // Inline functions
 
-=======
->>>>>>> c4ed4944
    /*
    * Get a specified Edge (block descriptor) by non-const reference.
    */
    template <class Block>
-   inline Edge& PolymerTmpl<Block>::edge(int id)
+   inline 
+   Edge& PolymerTmpl<Block>::edge(int id)
    {  return blocks_[id]; }
 
    /*
@@ -289,11 +228,7 @@
    {  return blocks_[id]; }
 
    /*
-<<<<<<< HEAD
    * Get a Propagator, indexed by block and direction ids (non-const).
-=======
-   * Get a Propagator indexed by block and direction (non-const).
->>>>>>> c4ed4944
    */
    template <class Block>
    inline
@@ -311,11 +246,7 @@
    {  return block(blockId).propagator(directionId); }
 
    /*
-<<<<<<< HEAD
-   * Get a propagator indexed in order of computation (non-const).
-=======
-   * Get a propagator indexed in order of computation.
->>>>>>> c4ed4944
+   * Get a Propagator, indexed in order of computation.
    */
    template <class Block>
    inline
@@ -333,11 +264,7 @@
    template <class Block>
    PolymerTmpl<Block>::PolymerTmpl()
     : PolymerSpecies(),
-<<<<<<< HEAD
       blocks_()
-=======
-      blocks_() 
->>>>>>> c4ed4944
    {  setClassName("PolymerTmpl"); }
 
    /*
@@ -432,7 +359,6 @@
             }
             UTIL_CHECK(nOwner == 1);
 
-<<<<<<< HEAD
          } // end loop over vertices
 
          // Check consistency of block and propagator ownership flags
@@ -451,8 +377,6 @@
 
    }
 
-=======
->>>>>>> c4ed4944
    /*
    * Compute a solution to the MDE and block concentrations.
    */
@@ -499,10 +423,7 @@
       for (int i = 0; i < nBlock(); ++i) {
          block(i).computeConcentration(prefactor);
       }
-<<<<<<< HEAD
       #endif
-=======
->>>>>>> c4ed4944
 
    }
 
