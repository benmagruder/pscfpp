--- conflicted
+++ resolved
@@ -14,7 +14,6 @@
 
 ## SCFT and FTS
 
-<<<<<<< HEAD
 PSCF was originally designed for SCFT calculations, and provides an
 extensive set of tools for this purpose .  The acronym PSCF stands for 
 Polymer Self-Consistent Field, reflecting this origin.
@@ -33,26 +32,6 @@
 while fields that couple to composition fluctuations are allowed to 
 fluctuate. The resulting approximation yields a theory that involves only 
 real-valued fields.
-=======
-PSCF was originally designed for SCFT calculations, and provides an 
-extensive set of tools for this purpose.  The acronym PSCF stands for 
-Polymer Self-Consistent Field, reflecting this origin.
-
-The current version of PSCF (v1.2) is the first to also provide tools
-for field theoretic simulations (FTS) that rely on a partial saddle-point 
-approximation (PS-FTS). Such simulations can be performed using ether 
-Brownian dynamics (BD) or Monte-Carlo (MC) sampling algorithms. 
-
-The fully-fluctuating formulation of polymer field theory (which is 
-not yet implemented in PSCF) requires the stochastic sampling of 
-complex-valued fields. The partial saddle-point approximation for FTS 
-currently used in PSCF is an approximation for incompressible models in 
-which a pressure-like field that imposes a constraint on the total monomer 
-concentrated is approximated at a mean-field (or saddle-point) level, 
-while a field or fields that couple to composition fluctuations are 
-allowed to fluctuate. Unlike the fully-fluctuating theory, the resulting 
-approximate theory involves only real-valued fields.
->>>>>>> c4ed4944
 
 ## History
 
@@ -76,31 +55,18 @@
      different algorithms and/or different hardware, implemented within 
      a common framework.
 
-<<<<<<< HEAD
    - The current version can perform stochastic PS-FTS calculations, as
      well as SCFT.
 
    - The current version allows simulations of mixtures containing acyclic
      branched block polymers, while the Fortran program can only treat
      linear polymers.
-=======
-   - The current version can perform stochastic PS-FTS calculations as
-     well as SCFT.
-
-   - The current version allows simulations of mixtures containing
-     acyclic branched block polymers, while the Fortran program can
-     only treat linear polymers.
->>>>>>> c4ed4944
 
    - The current version enables use of a graphics processing unit (GPU)
      to dramatically accelerate some applications.
 
 The only important capability of the Fortran PSCF program that has not 
-<<<<<<< HEAD
 been ported to the current version is the ability to perform generalized
-=======
-been ported to the C++/CUDA version is the ability to perform generalized
->>>>>>> c4ed4944
 random-phase approximation (RPA) calculations for periodic ordered phases. 
 Such calculations can be used to characterize composition fluctuations 
 and SCFT limits of stability for ordered phases.
